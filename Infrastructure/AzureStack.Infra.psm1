# Copyright (c) Microsoft Corporation. All rights reserved.
# See LICENSE.txt in the project root for license information.

#requires -Version 4.0

<#
    .SYNOPSIS
    List Active & Closed Infrastructure Alerts
#>

function Get-AzSAlert
{
    Param(
        [string] $Region = $null
    )

    $resourceType = "Microsoft.InfrastructureInsights.Admin/regionHealths/Alerts"

    $alerts = Get-AzSInfrastructureResource -region $Region -resourceType $resourceType
    $alerts.Properties
}

Export-ModuleMember -function Get-AzSAlert

<#
    .SYNOPSIS
    List Azure Stack Scale Units in specified Region
#>
function Get-AzSScaleUnit
{
    Param(
        [string] $Region = $null
    )

    $resourceType = "Microsoft.Fabric.Admin/fabricLocations/ScaleUnits"

    $cluster = Get-AzSInfrastructureResource -region $Region -resourceType $resourceType
    $cluster
}

Export-ModuleMember -function Get-AzSScaleUnit

<#
    .SYNOPSIS
    List Nodes in Scale Unit 
#>
function Get-AzSScaleUnitNode
{
    Param(
        [string] $Region = $null
    )

    $resourceType = "Microsoft.Fabric.Admin/fabricLocations/scaleunitnodes"
    
    $nodesprop = Get-AzSInfrastructureResource -region $Region -resourceType $resourceType
    $nodesprop
}

Export-ModuleMember -function Get-AzSScaleUnitNode

<#
    .SYNOPSIS
    List total storage capacity 
#>
<<<<<<< HEAD
function Get-AzSStorageCapacity
{
    Param(
        [string] $Region = $null
=======
Function Get-AzSStorageSubsystem{
    [CmdletBinding(DefaultParameterSetName='GetStorageCapacity')]
    Param(
    
        [Parameter(Mandatory=$true, ParameterSetName='GetStorageSubsystem')]
        [ValidateNotNullorEmpty()]
        [String] $TenantId,
        
        [Parameter(Mandatory=$true, ParameterSetName='GetStorageSubsystem')]
        [ValidateNotNullorEmpty()]
        [System.Management.Automation.PSCredential] $azureStackCredentials,

        [Parameter(Mandatory=$true, HelpMessage="The Azure Stack Administrator Environment Name", ParameterSetName='GetStorageSubsystem')]

        [string] $EnvironmentName,


        [Parameter(ParameterSetName='GetStorageSubsystem')]
        [string] $region = 'local'
>>>>>>> 85ccec77
    )

    $resourceType = "Microsoft.Fabric.Admin/fabricLocations/storagesubSystems"

    $storage = Get-AzSInfrastructureResource -region $Region -resourceType $resourceType
    $storage
}
<<<<<<< HEAD

Export-ModuleMember -function Get-AzSStorageCapacity
=======
export-modulemember -function Get-AzSStorageSubsystem
>>>>>>> 85ccec77

<#
    .SYNOPSIS
    List Infrastructure Roles 
#>
# Temporary backwards compatibility.  Original name has been deprecated.
New-Alias -Name 'Get-AzsInfraRole' -Value 'Get-AzsInfrastructureRole' -ErrorAction SilentlyContinue

function Get-AzsInfrastructureRole{
    Param(
        [string] $Region = $null
    )

    $resourceType = "Microsoft.Fabric.Admin/fabricLocations/InfraRoles"

    $roles = Get-AzSInfrastructureResource -region $Region -resourceType $resourceType
    $roles
}

Export-ModuleMember -function Get-AzSInfrastructureRole

<#
    .SYNOPSIS
    List Infrastructure Role Instances
#>

# Temporary backwards compatibility.  Original name has been deprecated.
New-Alias -Name 'Get-AzsInfraRoleInstance' -Value 'Get-AzsInfrastructureRoleInstance' -ErrorAction SilentlyContinue

function Get-AzsInfrastructureRoleInstance{
    Param(
        [string] $Region = $null
    )

    $resourceType = "Microsoft.Fabric.Admin/fabricLocations/infraRoleInstances"

    $VMs = Get-AzSInfrastructureResource -region $Region -resourceType $resourceType
    $VMs
}       

Export-ModuleMember -function Get-AzSInfrastructureRoleInstance

<#
    .SYNOPSIS
    List File Shares
#>
function Get-AzSStorageShare
{
    Param(
        [string] $Region = $null
    )
    
    $resourceType = "Microsoft.Fabric.Admin/fabricLocations/fileShares"

    $shares = Get-AzSInfrastructureResource -region $Region -resourceType $resourceType
    $shares
}

Export-ModuleMember -function Get-AzSStorageShare

<#
    .SYNOPSIS
    List Logical Networks
#>

function Get-AzSLogicalNetwork
{
    Param(
        [string] $Region = $null
    )
    
    $resourceType = "Microsoft.Fabric.Admin/fabricLocations/logicalNetworks"

    $LNetworks = Get-AzSInfrastructureResource -region $Region -resourceType $resourceType
    $LNetworks
}

Export-ModuleMember -function Get-AzSLogicalNetwork

<#
    .SYNOPSIS
    List Region Update Summary
#>
<<<<<<< HEAD

function Get-AzSUpdateSummary
{
    Param(
        [string] $Region = $null
=======
Function Get-AzSUpdateLocation{
    [CmdletBinding(DefaultParameterSetName='GetUpdateLocation')]
    Param(
    
        [Parameter(Mandatory=$true, ParameterSetName='GetUpdateLocation')]
        [ValidateNotNullorEmpty()]
        [String] $TenantId,
        
        [Parameter(Mandatory=$true, ParameterSetName='GetUpdateLocation')]
        [ValidateNotNullorEmpty()]
        [System.Management.Automation.PSCredential] $azureStackCredentials,

        [Parameter(Mandatory=$true, HelpMessage="The Azure Stack Administrator Environment Name", ParameterSetName='GetUpdateLocation')]
        [string] $EnvironmentName,

        [Parameter(ParameterSetName='GetUpdateLocation')]
        [string] $region = 'local'
>>>>>>> 85ccec77
    )
    $resourceType = "Microsoft.Update.Admin/updatelocations/regionUpdateStatus"

<<<<<<< HEAD
    $updates = Get-AzSInfrastructureResource -region $Region -resourceType $resourceType
    $updates.Properties
}

Export-ModuleMember -function Get-AzSUpdateSummary
=======
    $subscription, $headers =  (Get-AzureStackAdminSubTokenHeader -TenantId $tenantId -AzureStackCredentials $azureStackCredentials -EnvironmentName $EnvironmentName)
    $URI= "${ArmEndpoint}/subscriptions/${subscription}/resourceGroups/system.$region/providers/Microsoft.Update.Admin/updatelocations?api-version=2016-05-01"
    $ULocation=Invoke-RestMethod -Method GET -Uri $uri -ContentType 'application/json' -Headers $Headers
    $ULocationprop=$ULocation.value
    $ULocationprop
    
}
export-modulemember -function Get-AzSUpdateLocation
>>>>>>> 85ccec77

<#
    .SYNOPSIS
    List Available Updates
#>
function Get-AzSUpdate
{
    Param(
        [string] $Region = $null
    )

    $resourceType = "Microsoft.Update.Admin/updatelocations/updates"

    $updates = Get-AzSInfrastructureResource -region $Region -resourceType $resourceType
    $updates | select UpdateName, Version, IsApplicable, Description, State, IsDownloaded, PackageSizeInMb, KbLink    
}

Export-ModuleMember -function Get-AzSUpdate

<#
    .SYNOPSIS
    List Status for a specific Update Run
#>
function Get-AzSUpdateRun
{
    Param(
        [string] $Region = $null,
        
        [Parameter(Mandatory=$true)]
        [ValidateNotNullorEmpty()]
        [String] $Update
    )
    
    $region = Get-AzSLocation -Location $Region
    $name = "{0}/{1}" -f $region, $Update
    $resourceType = "Microsoft.Update.Admin/updatelocations/updates/updateRuns"

    $updates = Get-AzSInfrastructureResource -name $name -region $region -resourceType $resourceType    
    $updates | select UpdateLocation, UpdateVersion, State, TimeStarted, Duration
}

Export-ModuleMember -function Get-AzSUpdateRun


<#
    .SYNOPSIS
    Apply Azure Stack Update 
#>

function Install-AzSUpdate
{
    Param(
        [string] $Region = $null,
        
        [Parameter(Mandatory=$true)]
        [ValidateNotNullorEmpty()]
        [String] $Update
    )

    $updates =  Get-AzSUpdate -Region $Region
        
    $updateContent = $updates | Where-Object {$_.UpdateName -eq $Update}
            
    $params = @{
        ResourceType = "Microsoft.Update.Admin/updatelocations/updates"
        ResourceName = "{0}/{1}" -f $Region, $Update
        ApiVersion = "2016-05-01"
        Properties = $updateContent
    }

    $StartRun = New-AzureRmResource @params -Force

<<<<<<< HEAD
    $StartRun
=======
        [Parameter(Mandatory=$true, ParameterSetName='ApplyUpdate')]
        [ValidateNotNullorEmpty()]
        [String] $vupdate
    )
    $ARMEndpoint = GetARMEndpoint -EnvironmentName $EnvironmentName -ErrorAction Stop

    $subscription, $headers =  (Get-AzureStackAdminSubTokenHeader -TenantId $tenantId -AzureStackCredentials $azureStackCredentials -EnvironmentName $EnvironmentName)
    $URI= "${ArmEndpoint}/subscriptions/${subscription}/resourceGroups/system.$region/providers/Microsoft.Update.Admin/updatelocations/$region/updates?api-version=2016-05-01"
    $Updates=Invoke-RestMethod -Method GET -Uri $uri -ContentType 'application/json' -Headers $Headers
    $Updateprop=$Updates.value
    $Update=$updateprop |where-object {$_.name -eq "$vupdate"}
    $StartUpdateBody = $update | ConvertTo-Json
    $URI= "${ArmEndpoint}/subscriptions/${subscription}/resourceGroups/system.$region/providers/Microsoft.Update.Admin/updatelocations/$region/updates/$vupdate/apply?api-version=2016-05-01"
    $Runs=Invoke-RestMethod -Method POST -Uri $uri -ContentType 'application/json' -Headers $Headers -Body $StartUpdateBody
    $Startrun=$Runs.value
    $Startrun   
    
>>>>>>> 85ccec77
}

Export-ModuleMember -function Install-AzSUpdate

<#
    .SYNOPSIS
    Close Active Alert
#>
function Close-AzSAlert
{
    Param(
        [string] $Region = $null,

        [ValidateNotNullorEmpty()]
        [String] $AlertId
    )

    
    $region = Get-AzSLocation -Location $Region

    $alerts = Get-AzSAlert -Region $region
    
    $alert = $alerts | Where-Object { $_.AlertId -eq "$AlertId" }

    if($null -ne $alert)
    {
        $alertName = $alert.AlertId
        $alert.state = "Closed"
        
        $params = @{
            ApiVersion = "2016-05-01"
            ResourceName = "{0}/{1}" -f $region, $alertName
            ResourceType =  "Microsoft.InfrastructureInsights.Admin/regionHealths/Alerts"
            ResourceGroupName = "system.{0}" -f $region
            Properties = $alert
        }

        Set-AzureRmResource @params -Force
    }
}
Export-ModuleMember -function Close-AzSAlert

<#
    .SYNOPSIS
    List IP Address Pools
#>
function Get-AzSIPPool
{
    Param(
        [string] $Region = $null
    )
    
    $resourceType = "Microsoft.Fabric.Admin/fabricLocations/IPPools"

    $IPPool = Get-AzSInfrastructureResource -region $Region -resourceType $resourceType
    $IPPool.Properties
}

Export-ModuleMember -function Get-AzSIPPool

<#
    .SYNOPSIS
    List MAC Address Pools
#>
function Get-AzSMaCPool
{
    Param(
        [string] $Region = $null
    )

    $resourceType = "Microsoft.Fabric.Admin/fabricLocations/MacAddressPools"

    $MACPools = Get-AzSInfrastructureResource -region $Region -resourceType $resourceType
    $MACPools.Properties
}

Export-ModuleMember -function Get-AzSMaCPool

<#
    .SYNOPSIS
   List Gateway Pools
#>

function Get-AzSGatewayPool
{
    Param(
        [string] $Region = $null
    )

    $resourceType = "Microsoft.Fabric.Admin/fabricLocations/edgeGatewayPools"

    $GatewayPools = Get-AzSInfrastructureResource -region $Region -resourceType $resourceType
    $GatewayPools.Properties
}

Export-ModuleMember -function Get-AzSGatewayPool

<#
    .SYNOPSIS
    List SLB MUX
#>

function Get-AzSSLBMUX
{
    Param(
        [string] $Region = $null
    )

    $resourceType = "Microsoft.Fabric.Admin/fabricLocations/SlbMuxInstances"

    $SLBMUX = Get-AzSInfrastructureResource -region $Region -resourceType $resourceType
    $SLBMUX.Properties
}

Export-ModuleMember -function Get-AzSSLBMUX

<#
    .SYNOPSIS
    List Gateways
#>
function Get-AzSGateway
{
    Param(
        [string] $Region = $null
    )

    $resourceType = "Microsoft.Fabric.Admin/fabricLocations/edgegateways"

    $Gateways = Get-AzSInfrastructureResource -region $Region -resourceType $resourceType
    $Gateways.Properties
}

Export-ModuleMember -function Get-AzSGateway

<#
    .SYNOPSIS
    Start Infra Role Instance
#>

New-Alias -Name 'Start-AzsInfraRoleInstance' -Value 'Start-AzsInfrastructureRoleInstance' -ErrorAction SilentlyContinue

function Start-AzSInfrastructureRoleInstance
{
    [CmdletBinding(SupportsShouldProcess=$true)]
    Param(
        [string] $Region = $null,

        [Parameter(Mandatory=$true)]
        [ValidateNotNullorEmpty()]
        [string] $Name,

        [switch] $Force
    )
    
    if($Force.IsPresent -or $PSCmdlet.ShouldContinue("Are you sure to start $Name ?",""))
    {
        $resourceType = "Microsoft.Fabric.Admin/fabricLocations/infraRoleInstances"

        Invoke-AzSInfrastructureAction -Name $Name -Action "poweron" -Region $Region -ResourceType $resourceType
    }
}

Export-ModuleMember -function Start-AzSInfrastructureRoleInstance


<#
    .SYNOPSIS
    Shutdown Infra Role Instance
#>

# Temporary backwards compatibility.  Original name has been deprecated.
New-Alias -Name 'Stop-AzsInfraRoleInstance' -Value 'Stop-AzsInfrastructureRoleInstance' -ErrorAction SilentlyContinue

function Stop-AzSInfrastructureRoleInstance
{
    [CmdletBinding(SupportsShouldProcess=$true)]
    Param(
       [string] $Region = $null,
       
       [Parameter(Mandatory=$true)]
       [ValidateNotNullorEmpty()]
       [string] $Name,

       [switch] $Force
    )

    if($Force.IsPresent -or $PSCmdlet.ShouldContinue("Are you sure to shut down $Name ?",""))
    {        
        $resourceType = "Microsoft.Fabric.Admin/fabricLocations/infraRoleInstances"

        Invoke-AzSInfrastructureAction -Name $Name -Action "shutdown" -Region $Region -ResourceType $resourceType
    }
}

Export-ModuleMember -function Stop-AzSInfrastructureRoleInstance


<#
    .SYNOPSIS
    Restart Infra Role Instance
#>
# Temporary backwards compatibility.  Original name has been deprecated.
New-Alias -Name 'Restart-AzsInfraRoleInstance' -Value 'Restart-AzsInfrastructureRoleInstance' -ErrorAction SilentlyContinue


function Restart-AzSInfrastructureRoleInstance
{
    [CmdletBinding(SupportsShouldProcess=$true)]
    Param(
        [string] $Region = $null,
        
        [Parameter(Mandatory=$true)]
        [ValidateNotNullorEmpty()]
        [string] $Name,

        [switch] $Force
    )

    if($Force.IsPresent -or $PSCmdlet.ShouldContinue("Are you sure to restart $Name ?",""))
    {
        $resourceType = "Microsoft.Fabric.Admin/fabricLocations/infraRoleInstances"

        Invoke-AzSInfrastructureAction -Name $Name -Action "reboot" -Region $Region -ResourceType $resourceType
    }
}

Export-ModuleMember -function Restart-AzSInfrastructureRoleInstance


<#
    .SYNOPSIS
    Add IP Address Pool
#>
function Add-AzSIPPool
{
    Param(
        [string] $Region = $null,

        [Parameter(Mandatory=$true)]
        [string] $Name,

        [Parameter(Mandatory=$true)]
        [string] $StartIPAddress,

        [Parameter(Mandatory=$true)]
        [string] $EndIPAddress,

        [string] $AddressPrefix = ''
    )

    $region = Get-AzSLocation -Location $Region
    
    $params = @{
        ResourceName = "{0}/{1}" -f $region, $Name
        ResourceType = "Microsoft.Fabric.Admin/fabricLocations/IPPools"
        ResourceGroupName = "system.{0}" -f $region
        ApiVersion = "2016-05-01"
        Properties = @{  
            StartIpAddress = "$StartIPAddress"
            EndIpAddress = "$EndIPAddress"
            AddressPrefix = "$AddressPrefix"
        }
    }

    New-AzureRmResource @params -Force
}

Export-ModuleMember -function Add-AzSIPPool

<#
    .SYNOPSIS
    Enable Maintenance Mode
#>

function Disable-AzSScaleUnitNode
{
    [CmdletBinding(SupportsShouldProcess=$true)]
    Param(
        [string] $Region = $null,

        [Parameter(Mandatory=$true)]
        [ValidateNotNullorEmpty()]
        [string] $Name,

        [switch] $Force
    )

    if($Force.IsPresent -or $PSCmdlet.ShouldContinue("Are you sure to disable scale unit node $Name ?",""))
    {
        $resourceType = "Microsoft.Fabric.Admin/fabricLocations/scaleunitnodes"

        Invoke-AzSInfrastructureAction -Action "StartMaintenanceMode" -Name $Name -Region $Region -ResourceType $resourceType
    }
}

Export-ModuleMember -function Disable-AzSScaleUnitNode


<#
    .SYNOPSIS
    Disable Maintenance Mode
#>

function Enable-AzSScaleUnitNode
{
    [CmdletBinding(SupportsShouldProcess=$true)]
    Param(
        [string] $Region = $null,

        [Parameter(Mandatory=$true)]
        [ValidateNotNullorEmpty()]
        [string] $Name,

        [switch] $Force
    )
    
    if($Force.IsPresent -or $PSCmdlet.ShouldContinue("Are you sure to enable scale unit node $Name ?",""))
    {
        $resourceType = "Microsoft.Fabric.Admin/fabricLocations/scaleunitnodes"

        Invoke-AzSInfrastructureAction -Action "StopMaintenanceMode" -Name $Name -Region $Region -ResourceType $resourceType
    }
}

Export-ModuleMember -function Enable-AzSScaleUnitNode


<#
    .SYNOPSIS
    Get Region Capacity
#>
function Get-AzSRegionCapacity
{
    Param(        
        [string] $Region = $null
    )
        
    $region = Get-AzSLocation -Location $Region
    $name = "../"
    $resourceType = "Microsoft.InfrastructureInsights.Admin/locations/regionHealths"

    $Capacity = Get-AzSInfrastructureResource -name $name -region $region -resourceType $resourceType
    $Capacity.Properties
}

Export-ModuleMember -function Get-AzSRegionCapacity

function Get-AzSLocation
{
    param(
        [string] $Location
    )

    if($null -ne $Location -and '' -ne $Location)
    {
        return $Location
    }

    $locationResource = Get-AzureRmManagedLocation
    return $locationResource.Name
}

function Get-AzSInfrastructureResource
{
    param(
        [string] $name = $null,
        [string] $region,
        [string] $apiVersion = "2016-05-01",
        [string] $resourceType
    )
    
    $region = Get-AzSLocation -Location $region

    # If $name is not given, list all resource by using location as ResourceName
    if($null -eq $name -or '' -eq $name)
    {       
        $name = $region
    }

    $params = @{
        ApiVersion = $apiVersion
        ResourceType = $resourceType
        ResourceName = $name
        ResourceGroupName = "system.{0}" -f $region
    }

    $infraResource = Get-AzureRmResource @params
    return $infraResource
}

Export-ModuleMember -function Set-AzsLocationInformation


function Invoke-AzSInfrastructureAction
{
    param(
        [string] $Name,
        [string] $Region,
        [string] $Action,
        [string] $ResourceType
    )
        
    $region = Get-AzSLocation -Location $Region

    $params = @{
        ApiVersion = "2016-05-01"
        Action = $Action
        ResourceType = $ResourceType
        ResourceGroupName = "system.{0}" -f $region
        ResourceName = "{0}/{1}" -f $region, $Name
    }

    Invoke-AzureRmResourceAction @params -Force
}<|MERGE_RESOLUTION|>--- conflicted
+++ resolved
@@ -62,32 +62,10 @@
     .SYNOPSIS
     List total storage capacity 
 #>
-<<<<<<< HEAD
-function Get-AzSStorageCapacity
-{
-    Param(
-        [string] $Region = $null
-=======
-Function Get-AzSStorageSubsystem{
-    [CmdletBinding(DefaultParameterSetName='GetStorageCapacity')]
-    Param(
-    
-        [Parameter(Mandatory=$true, ParameterSetName='GetStorageSubsystem')]
-        [ValidateNotNullorEmpty()]
-        [String] $TenantId,
-        
-        [Parameter(Mandatory=$true, ParameterSetName='GetStorageSubsystem')]
-        [ValidateNotNullorEmpty()]
-        [System.Management.Automation.PSCredential] $azureStackCredentials,
-
-        [Parameter(Mandatory=$true, HelpMessage="The Azure Stack Administrator Environment Name", ParameterSetName='GetStorageSubsystem')]
-
-        [string] $EnvironmentName,
-
-
-        [Parameter(ParameterSetName='GetStorageSubsystem')]
-        [string] $region = 'local'
->>>>>>> 85ccec77
+function Get-AzSStorageSubsystem
+{
+    Param(
+        [string] $Region = $null
     )
 
     $resourceType = "Microsoft.Fabric.Admin/fabricLocations/storagesubSystems"
@@ -95,12 +73,8 @@
     $storage = Get-AzSInfrastructureResource -region $Region -resourceType $resourceType
     $storage
 }
-<<<<<<< HEAD
-
-Export-ModuleMember -function Get-AzSStorageCapacity
-=======
-export-modulemember -function Get-AzSStorageSubsystem
->>>>>>> 85ccec77
+
+Export-ModuleMember -function Get-AzSStorageSubsystem
 
 <#
     .SYNOPSIS
@@ -184,50 +158,19 @@
     .SYNOPSIS
     List Region Update Summary
 #>
-<<<<<<< HEAD
-
-function Get-AzSUpdateSummary
-{
-    Param(
-        [string] $Region = $null
-=======
-Function Get-AzSUpdateLocation{
-    [CmdletBinding(DefaultParameterSetName='GetUpdateLocation')]
-    Param(
-    
-        [Parameter(Mandatory=$true, ParameterSetName='GetUpdateLocation')]
-        [ValidateNotNullorEmpty()]
-        [String] $TenantId,
-        
-        [Parameter(Mandatory=$true, ParameterSetName='GetUpdateLocation')]
-        [ValidateNotNullorEmpty()]
-        [System.Management.Automation.PSCredential] $azureStackCredentials,
-
-        [Parameter(Mandatory=$true, HelpMessage="The Azure Stack Administrator Environment Name", ParameterSetName='GetUpdateLocation')]
-        [string] $EnvironmentName,
-
-        [Parameter(ParameterSetName='GetUpdateLocation')]
-        [string] $region = 'local'
->>>>>>> 85ccec77
-    )
-    $resourceType = "Microsoft.Update.Admin/updatelocations/regionUpdateStatus"
-
-<<<<<<< HEAD
+
+function Get-AzSUpdateLocation
+{
+    Param(
+        [string] $Region = $null
+    )
+    $resourceType = "Microsoft.Update.Admin/updatelocations"
+
     $updates = Get-AzSInfrastructureResource -region $Region -resourceType $resourceType
     $updates.Properties
 }
 
-Export-ModuleMember -function Get-AzSUpdateSummary
-=======
-    $subscription, $headers =  (Get-AzureStackAdminSubTokenHeader -TenantId $tenantId -AzureStackCredentials $azureStackCredentials -EnvironmentName $EnvironmentName)
-    $URI= "${ArmEndpoint}/subscriptions/${subscription}/resourceGroups/system.$region/providers/Microsoft.Update.Admin/updatelocations?api-version=2016-05-01"
-    $ULocation=Invoke-RestMethod -Method GET -Uri $uri -ContentType 'application/json' -Headers $Headers
-    $ULocationprop=$ULocation.value
-    $ULocationprop
-    
-}
-export-modulemember -function Get-AzSUpdateLocation
->>>>>>> 85ccec77
+Export-ModuleMember -function Get-AzSUpdateLocation
 
 <#
     .SYNOPSIS
@@ -298,29 +241,9 @@
         Properties = $updateContent
     }
 
-    $StartRun = New-AzureRmResource @params -Force
-
-<<<<<<< HEAD
+    $StartRun = Invoke-AzureRmResourceAction @params -Action 'apply' -Force
+
     $StartRun
-=======
-        [Parameter(Mandatory=$true, ParameterSetName='ApplyUpdate')]
-        [ValidateNotNullorEmpty()]
-        [String] $vupdate
-    )
-    $ARMEndpoint = GetARMEndpoint -EnvironmentName $EnvironmentName -ErrorAction Stop
-
-    $subscription, $headers =  (Get-AzureStackAdminSubTokenHeader -TenantId $tenantId -AzureStackCredentials $azureStackCredentials -EnvironmentName $EnvironmentName)
-    $URI= "${ArmEndpoint}/subscriptions/${subscription}/resourceGroups/system.$region/providers/Microsoft.Update.Admin/updatelocations/$region/updates?api-version=2016-05-01"
-    $Updates=Invoke-RestMethod -Method GET -Uri $uri -ContentType 'application/json' -Headers $Headers
-    $Updateprop=$Updates.value
-    $Update=$updateprop |where-object {$_.name -eq "$vupdate"}
-    $StartUpdateBody = $update | ConvertTo-Json
-    $URI= "${ArmEndpoint}/subscriptions/${subscription}/resourceGroups/system.$region/providers/Microsoft.Update.Admin/updatelocations/$region/updates/$vupdate/apply?api-version=2016-05-01"
-    $Runs=Invoke-RestMethod -Method POST -Uri $uri -ContentType 'application/json' -Headers $Headers -Body $StartUpdateBody
-    $Startrun=$Runs.value
-    $Startrun   
-    
->>>>>>> 85ccec77
 }
 
 Export-ModuleMember -function Install-AzSUpdate
