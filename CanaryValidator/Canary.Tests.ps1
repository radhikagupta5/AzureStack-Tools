[CmdletBinding(DefaultParameterSetName="default")]
param (    
    [parameter(HelpMessage="Tenant ID value")]
    [Parameter(ParameterSetName="default", Mandatory=$true)]
    [Parameter(ParameterSetName="tenant", Mandatory=$true)]
    [ValidateNotNullOrEmpty()]
    [string]$TenantID,
    [parameter(HelpMessage="Administrative ARM endpoint")]
    [Parameter(ParameterSetName="default", Mandatory=$true)]
    [Parameter(ParameterSetName="tenant", Mandatory=$true)]
    [ValidateNotNullOrEmpty()]
    [string]$AdminArmEndpoint,   
    [parameter(HelpMessage="Service Administrator account credential from the Azure Stack active directory")]
    [Parameter(ParameterSetName="default", Mandatory=$true)]
    [Parameter(ParameterSetName="tenant", Mandatory=$true)]    
    [ValidateNotNullOrEmpty()]
    [pscredential]$ServiceAdminCredentials,
    [parameter(HelpMessage="Tenant ARM endpoint")]
    [Parameter(ParameterSetName="default", Mandatory=$false)]
    [Parameter(ParameterSetName="tenant", Mandatory=$true)]
    [ValidateNotNullOrEmpty()]
    [string]$TenantArmEndpoint,    
    [parameter(HelpMessage="Tenant administrator account credentials from the Azure Stack active directory")] 
    [Parameter(ParameterSetName="default", Mandatory=$false)]
    [Parameter(ParameterSetName="tenant", Mandatory=$true)]
    [ValidateNotNullOrEmpty()]    
    [pscredential]$TenantAdminCredentials,
    [parameter(HelpMessage="Local path where the windows 2016/2012R2 ISO image is stored")]
    [Parameter(ParameterSetName="default", Mandatory=$false)]
    [Parameter(ParameterSetName="tenant", Mandatory=$false)]
    [ValidateScript({Test-Path -Path $_})]
    [ValidateNotNullOrEmpty()]
    [string]$WindowsISOPath, 
    [parameter(HelpMessage="Local path where the windows 2016/2012R2 VHD file is stored")]
    [Parameter(ParameterSetName="default", Mandatory=$false)]
    [Parameter(ParameterSetName="tenant", Mandatory=$false)]
    [ValidateScript({Test-Path -Path $_})]
    [string]$WindowsVHDPath,
    [parameter(HelpMessage="Path for Linux VHD")]
    [Parameter(ParameterSetName="default", Mandatory=$false)]
    [Parameter(ParameterSetName="tenant", Mandatory=$false)]
    [string] $LinuxImagePath = "https://partner-images.canonical.com/azure/azure_stack/ubuntu-14.04-LTS-microsoft_azure_stack-20161208-9.vhd.zip",
    [parameter(HelpMessage="Linux OS sku")]
    [Parameter(ParameterSetName="default", Mandatory=$false)]
    [Parameter(ParameterSetName="tenant", Mandatory=$false)]
    [string] $LinuxOSSku = "14.04.3-LTS",
    [parameter(HelpMessage="Fully qualified domain name of the azure stack environment. Ex: contoso.com")]
    [Parameter(ParameterSetName="default", Mandatory=$false)]
    [Parameter(ParameterSetName="tenant", Mandatory=$false)]
    [ValidateNotNullOrEmpty()]
    [string]$EnvironmentDomainFQDN,    
    [Parameter(ParameterSetName="default", Mandatory=$false)]
    [Parameter(ParameterSetName="tenant", Mandatory=$false)] 
    [ValidateNotNullOrEmpty()]
    [string]$TenantAdminObjectId = "", 
    [parameter(HelpMessage="Name of the Azure Stack environment to be deployed")]
    [Parameter(ParameterSetName="default", Mandatory=$false)]
    [Parameter(ParameterSetName="tenant", Mandatory=$false)]
    [ValidateNotNullOrEmpty()]
    [string]$EnvironmentName = "AzureStackCanaryCloud",   
    [parameter(HelpMessage="Resource group under which all the utilities need to be placed")]
    [Parameter(ParameterSetName="default", Mandatory=$false)]    [Parameter(ParameterSetName="tenant", Mandatory=$false)]
    [ValidateNotNullOrEmpty()]
    [string]$CanaryUtilitiesRG = "cnur" + [Random]::new().Next(1,99),
    [parameter(HelpMessage="Resource group under which the virtual machines need to be placed")]
    [Parameter(ParameterSetName="default", Mandatory=$false)]
    [Parameter(ParameterSetName="tenant", Mandatory=$false)]
    [ValidateNotNullOrEmpty()]
    [string]$CanaryVMRG = "cnvr" + [Random]::new().Next(1,99),
    [parameter(HelpMessage="Location where all the resource need to deployed and placed")]
    [Parameter(ParameterSetName="default", Mandatory=$false)]
    [Parameter(ParameterSetName="tenant", Mandatory=$false)]
    [ValidateNotNullOrEmpty()]
    [string]$ResourceLocation = "local",
    [parameter(HelpMessage="Flag to indicate whether to continue Canary after an exception")]
    [Parameter(ParameterSetName="default", Mandatory=$false)]
    [Parameter(ParameterSetName="tenant", Mandatory=$false)]
    [bool] $ContinueOnFailure = $false,
    [parameter(HelpMessage="Number of iterations for which Canary needs to be running in a loop (used in longhaul mode)")]
    [Parameter(ParameterSetName="default", Mandatory=$false)]
    [Parameter(ParameterSetName="tenant", Mandatory=$false)]
    [ValidateNotNullOrEmpty()]
    [int]$NumberOfIterations = 1,
    [parameter(HelpMessage="Specifies whether Canary needs to clean up resources after each run (used in longhaul mode)")]
    [Parameter(ParameterSetName="default", Mandatory=$false)]
    [Parameter(ParameterSetName="tenant", Mandatory=$false)]
    [ValidateNotNullOrEmpty()]
    [switch]$NoCleanup,
    [parameter(HelpMessage="Specifies whether Canary needs to clean up resources when a failure is encountered")]
    [Parameter(ParameterSetName="default", Mandatory=$false)]
    [Parameter(ParameterSetName="tenant", Mandatory=$false)]
    [ValidateNotNullOrEmpty()]
    [switch]$NoCleanupOnFailure,        
    [parameter(HelpMessage="Specifies the path for log files")]
    [Parameter(ParameterSetName="default", Mandatory=$false)]
    [Parameter(ParameterSetName="tenant", Mandatory=$false)]
    [ValidateNotNullOrEmpty()]
    [string]$CanaryLogPath = $env:TMP + "\CanaryLogs$((Get-Date).Ticks)",
    [parameter(HelpMessage="Specifies the file name for canary log file")]
    [Parameter(ParameterSetName="default", Mandatory=$false)]
    [Parameter(ParameterSetName="tenant", Mandatory=$false)]
    [ValidateNotNullOrEmpty()]
    [string]$CanaryLogFileName = "Canary-Basic-$((Get-Date).Ticks).log",
    [parameter(HelpMessage="List of usecases to be excluded from execution")]
    [Parameter(ParameterSetName="default", Mandatory=$false)]
    [Parameter(ParameterSetName="tenant", Mandatory=$false)]  
    [string[]]$ExclusionList = ("GetAzureStackInfraRoleInstance", "GetAzureStackScaleUnitNode"),
    [parameter(HelpMessage="Lists the available usecases in Canary")]
    [Parameter(ParameterSetName="listavl", Mandatory=$true)]
    [ValidateNotNullOrEmpty()]  
    [switch]$ListAvailable     
)

#requires -Modules AzureRM.Profile, AzureRM.AzureStackAdmin
#Requires -RunAsAdministrator
Import-Module -Name $PSScriptRoot\Canary.Utilities.psm1 -Force -DisableNameChecking
Import-Module -Name $PSScriptRoot\..\Connect\AzureStack.Connect.psm1 -Force
Import-Module -Name $PSScriptRoot\..\Infrastructure\AzureStack.Infra.psm1 -Force
Import-Module -Name $PSScriptRoot\..\ComputeAdmin\AzureStack.ComputeAdmin.psm1 -Force

$runCount = 1
$tmpLogname = $CanaryLogFileName
while ($runCount -le $NumberOfIterations)
{
    if ($NumberOfIterations -gt 1)
    {
        $CanaryUtilitiesRG      = $CanaryUtilitiesRG + $runCount
        $CanaryVMRG             = $CanaryVMRG + $runCount
    }
    $storageAccName         = $CanaryUtilitiesRG + "sa"
    $storageCtrName         = $CanaryUtilitiesRG + "sc"
    $keyvaultName           = $CanaryUtilitiesRG + "kv"
    $keyvaultCertName       = "ASCanaryVMCertificate"
    $kvSecretName           = $keyvaultName.ToLowerInvariant() + "secret"
    $VMAdminUserName        = "CanaryAdmin" 
    $VMAdminUserPass        = "CanaryAdmin@123"
    $canaryUtilPath         = Join-Path -Path $env:TEMP -ChildPath "CanaryUtilities$((Get-Date).Ticks)"
    $linuxImagePublisher    = "Canonical"
    $linuxImageOffer        = "UbuntuServer"
    $linuxImageVersion      = "1.0.0"
    if (Test-Path -Path $canaryUtilPath)
    {
        Remove-Item -Path $canaryUtilPath -Force -Recurse 
    }
    New-Item -Path $canaryUtilPath -ItemType Directory | Out-Null

    #
    # Start Canary 
    #  
    if($ListAvailable){$listAvl = $true} else{$listAvl = $false}
    $CanaryLogFileName = [IO.Path]::GetFileNameWithoutExtension($tmpLogname) + "-$runCount" + [IO.Path]::GetExtension($tmpLogname)
    $CanaryLogFile = Join-Path -Path $CanaryLogPath -ChildPath $CanaryLogFileName
    Start-Scenario -Name 'Canary' -Type 'Basic' -LogFilename $CanaryLogFile -ContinueOnFailure $ContinueOnFailure -ListAvailable $listAvl -ExclusionList $ExclusionList

    $SvcAdminEnvironmentName = $EnvironmentName + "-SVCAdmin"
    $TntAdminEnvironmentName = $EnvironmentName + "-Tenant"

    if((-not $EnvironmentDomainFQDN) -and (-not $listAvl))
    {
        $endptres = Invoke-RestMethod "${AdminArmEndpoint}/metadata/endpoints?api-version=1.0" -ErrorAction Stop 
        $EnvironmentDomainFQDN = $endptres.portalEndpoint
        $EnvironmentDomainFQDN = $EnvironmentDomainFQDN.Replace($EnvironmentDomainFQDN.Split(".")[0], "").TrimEnd("/").TrimStart(".") 
    }

    Invoke-Usecase -Name 'CreateAdminAzureStackEnv' -Description "Create Azure Stack environment $SvcAdminEnvironmentName" -UsecaseBlock `
    {
        $asEndpoints = GetAzureStackEndpoints -EnvironmentDomainFQDN $EnvironmentDomainFQDN -ArmEndpoint $AdminArmEndpoint 
        Add-AzureRmEnvironment  -Name ($SvcAdminEnvironmentName) `
                                -ActiveDirectoryEndpoint ($asEndpoints.ActiveDirectoryEndpoint) `
                                -ActiveDirectoryServiceEndpointResourceId ($asEndpoints.ActiveDirectoryServiceEndpointResourceId) `
                                -ResourceManagerEndpoint ($asEndpoints.ResourceManagerEndpoint) `
                                -GalleryEndpoint ($asEndpoints.GalleryEndpoint) `
                                -GraphEndpoint ($asEndpoints.GraphEndpoint) `
                                -GraphAudience ($asEndpoints.GraphEndpoint) `
                                -StorageEndpointSuffix ($asEndpoints.StorageEndpointSuffix) `
                                -AzureKeyVaultDnsSuffix ($asEndpoints.AzureKeyVaultDnsSuffix) `
                                -EnableAdfsAuthentication:$asEndpoints.ActiveDirectoryEndpoint.TrimEnd("/").EndsWith("/adfs", [System.StringComparison]::OrdinalIgnoreCase) `
                                -ErrorAction Stop
    }

    Invoke-Usecase -Name 'LoginToAzureStackEnvAsSvcAdmin' -Description "Login to $SvcAdminEnvironmentName as service administrator" -UsecaseBlock `
    {     
        Add-AzureRmAccount -EnvironmentName $SvcAdminEnvironmentName -Credential $ServiceAdminCredentials -TenantId $TenantID -ErrorAction Stop
    }

    Invoke-Usecase -Name 'SelectDefaultProviderSubscription' -Description "Select the Default Provider Subscription" -UsecaseBlock `
    {
        $defaultSubscription = Get-AzureRmSubscription -SubscriptionName "Default Provider Subscription" -ErrorAction Stop
        if ($defaultSubscription)
        {
            $defaultSubscription | Select-AzureRmSubscription
        }
    } 
    
    Invoke-Usecase -Name 'ListFabricResourceProviderInfo' -Description "List FabricResourceProvider(FRP) information like storage shares, capacity, logical networks etc." -UsecaseBlock `
    {
        Invoke-Usecase -Name 'GetAzureStackInfraRole' -Description "List all infrastructure roles" -UsecaseBlock `
        {
	        Get-AzSInfraRole -AzureStackCredentials $ServiceAdminCredentials -TenantID $TenantID -EnvironmentName $SvcAdminEnvironmentName -region $ResourceLocation
        }

        Invoke-Usecase -Name 'GetAzureStackInfraRoleInstance' -Description "List all infrastructure role instances" -UsecaseBlock `
        {
	        Get-AzSInfraRoleInstance -AzureStackCredentials $ServiceAdminCredentials -TenantID $TenantID -EnvironmentName $SvcAdminEnvironmentName -region $ResourceLocation
        }

        Invoke-Usecase -Name 'GetAzureStackLogicalNetwork' -Description "List all logical networks" -UsecaseBlock `
        {
	        Get-AzSLogicalNetwork -AzureStackCredentials $ServiceAdminCredentials -TenantID $TenantID -EnvironmentName $SvcAdminEnvironmentName -region $ResourceLocation
        }

        Invoke-Usecase -Name 'GetAzureStackStorageCapacity' -Description "List storage capacity" -UsecaseBlock `
        {
	        Get-AzSStorageSubsystem -AzureStackCredentials $ServiceAdminCredentials -TenantID $TenantID -EnvironmentName $SvcAdminEnvironmentName -region $ResourceLocation
        }

        Invoke-Usecase -Name 'GetAzureStackStorageShare' -Description "List all storage file shares" -UsecaseBlock `
        {
	        Get-AzSStorageShare -AzureStackCredentials $ServiceAdminCredentials -TenantID $TenantID -EnvironmentName $SvcAdminEnvironmentName -region $ResourceLocation
        }

        Invoke-Usecase -Name 'GetAzureStackScaleUnit' -Description "List Azure Stack scale units in specified Region" -UsecaseBlock `
        {
	        Get-AzSScaleUnit -AzureStackCredentials $ServiceAdminCredentials -TenantID $TenantID -EnvironmentName $SvcAdminEnvironmentName -region $ResourceLocation
        }

        Invoke-Usecase -Name 'GetAzureStackScaleUnitNode' -Description "List nodes in scale unit" -UsecaseBlock `
        {
	        Get-AzSScaleUnitNode -AzureStackCredentials $ServiceAdminCredentials -TenantID $TenantID -EnvironmentName $SvcAdminEnvironmentName -region $ResourceLocation
        }

        Invoke-Usecase -Name 'GetAzureStackIPPool' -Description "List all IP pools" -UsecaseBlock `
        {
	        Get-AzSIPPool -AzureStackCredentials $ServiceAdminCredentials -TenantID $TenantID -EnvironmentName $SvcAdminEnvironmentName -region $ResourceLocation
        }

        Invoke-Usecase -Name 'GetAzureStackMacPool' -Description "List all MAC address pools " -UsecaseBlock `
        {
	        Get-AzSMacPool -AzureStackCredentials $ServiceAdminCredentials -TenantID $TenantID -EnvironmentName $SvcAdminEnvironmentName -region $ResourceLocation
        }

        Invoke-Usecase -Name 'GetAzureStackGatewayPool' -Description "List all gateway pools" -UsecaseBlock `
        {
	        Get-AzSGatewayPool -AzureStackCredentials $ServiceAdminCredentials -TenantID $TenantID -EnvironmentName $SvcAdminEnvironmentName -region $ResourceLocation
        }

        Invoke-Usecase -Name 'GetAzureStackSLBMux' -Description "List all SLB MUX instances" -UsecaseBlock `
        {
	        Get-AzSSLBMUX -AzureStackCredentials $ServiceAdminCredentials -TenantID $TenantID -EnvironmentName $SvcAdminEnvironmentName -region $ResourceLocation
        }

        Invoke-Usecase -Name 'GetAzureStackGateway' -Description "List all gateway" -UsecaseBlock `
        {
	        Get-AzSGateway -AzureStackCredentials $ServiceAdminCredentials -TenantID $TenantID -EnvironmentName $SvcAdminEnvironmentName -region $ResourceLocation
        }            
    }
   
    Invoke-Usecase -Name 'ListHealthResourceProviderAlerts' -Description "List all HealthResourceProvider(HRP) alerts " -UsecaseBlock `
    {     
        Invoke-Usecase -Name 'GetAzureStackAlert' -Description "List all alerts" -UsecaseBlock `
        {
            Get-AzSAlert -TenantID $TenantID -AzureStackCredentials $ServiceAdminCredentials -EnvironmentName $SvcAdminEnvironmentName -region $ResourceLocation
        }
    }

    Invoke-Usecase -Name 'ListUpdatesResourceProviderInfo' -Description "List URP information like summary of updates available, update to be applied, last update applied etc." -UsecaseBlock `
    {        
        Invoke-Usecase -Name 'GetAzureStackUpdateSummary' -Description "List summary of updates status" -UsecaseBlock `
        {
            Get-AzSUpdateLocation -TenantID $TenantID -AzureStackCredentials $ServiceAdminCredentials -EnvironmentName $SvcAdminEnvironmentName -region $ResourceLocation
        }

        Invoke-Usecase -Name 'GetAzureStackUpdateToApply' -Description "List all updates that can be applied" -UsecaseBlock `
        {
            Get-AzSUpdate -TenantID $TenantID -AzureStackCredentials $ServiceAdminCredentials -EnvironmentName $SvcAdminEnvironmentName -region $ResourceLocation
        }         
    }
       
    if ($WindowsISOPath)
    {
        Invoke-Usecase -Name 'UploadWindows2016ImageToPIR' -Description "Uploads a windows server 2016 image to the PIR" -UsecaseBlock `
        {
            if (-not (Get-AzureRmVMImage -Location $ResourceLocation -PublisherName "MicrosoftWindowsServer" -Offer "WindowsServer" -Sku "2016-Datacenter-Core" -ErrorAction SilentlyContinue))
            {
                New-Server2016VMImage -ISOPath $WindowsISOPath -TenantId $TenantID -EnvironmentName $SvcAdminEnvironmentName -Location $ResourceLocation -Version Core -AzureStackCredentials $ServiceAdminCredentials -CreateGalleryItem $false
            }
        }
    }

    if ((Get-Volume ((Get-Item -Path $ENV:TMP).PSDrive.Name)).SizeRemaining/1GB -gt 35)
    {
        Invoke-Usecase -Name 'UploadLinuxImageToPIR' -Description "Uploads Linux image to the PIR" -UsecaseBlock `
        {
            try 
            {
                if (-not (Get-AzureRmVMImage -Location $ResourceLocation -PublisherName $linuxImagePublisher -Offer $linuxImageOffer -Sku $LinuxOSSku -ErrorAction SilentlyContinue))
                {
                    $CanaryCustomImageFolder = Join-Path -Path $env:TMP -childPath "CanaryCustomImage$((Get-Date).Ticks)"
                    if (Test-Path -Path $CanaryCustomImageFolder)
                    {
                        Remove-Item -Path $CanaryCustomImageFolder -Force -Recurse 
                    }
                    New-Item -Path $CanaryCustomImageFolder -ItemType Directory
                    $CustomVHDPath = CopyImage -ImagePath $LinuxImagePath -OutputFolder $CanaryCustomImageFolder
<<<<<<< HEAD
                    Add-VMImage -publisher $linuxImagePublisher -offer $linuxImageOffer -sku $LinuxOSSku -version $linuxImageVersion -osDiskLocalPath $CustomVHDPath -osType Linux -tenantID $TenantID -azureStackCredentials $ServiceAdminCredentials -Location $ResourceLocation -CreateGalleryItem $false -EnvironmentName $SvcAdminEnvironmentName
=======
	 Add-VMImage -publisher $linuxImagePublisher -offer $linuxImageOffer -sku $LinuxOSSku -version $linuxImageVersion -osDiskLocalPath $CustomVHDPath -osType Linux -tenantID $TenantID -azureStackCredentials $ServiceAdminCredentials -Location $ResourceLocation -CreateGalleryItem $false -EnvironmentName $SvcAdminEnvironmentName
>>>>>>> ad171064
                    Remove-Item $CanaryCustomImageFolder -Force -Recurse
                }    
            }
            catch
            {
                Remove-Item -Path $CanaryCustomImageFolder -Force -Recurse
                throw [System.Exception]"Failed to upload the linux image to PIR. `n$($_.Exception.Message)"            
            }
        }
    }

    if ($TenantAdminCredentials)
    {
        $subscriptionRGName                 = $CanaryUtilitiesRG + "subscrrg" + [Random]::new().Next(1,999)
        $tenantPlanName                     = $CanaryUtilitiesRG + "tenantplan" + [Random]::new().Next(1,999)        
        $tenantOfferName                    = $CanaryUtilitiesRG + "tenantoffer" + [Random]::new().Next(1,999)
        $tenantSubscriptionName             = $CanaryUtilitiesRG + "tenantsubscription" + [Random]::new().Next(1,999)            
        $canaryDefaultTenantSubscription    = $CanaryUtilitiesRG + "tenantdefaultsubscription" + [Random]::new().Next(1,999) 

        if (-not $TenantArmEndpoint)
        {
            throw [System.Exception] "Tenant ARM endpoint is required."
        }

        Invoke-Usecase -Name 'CreateTenantAzureStackEnv' -Description "Create Azure Stack environment $TntAdminEnvironmentName" -UsecaseBlock `
        {
            $asEndpoints = GetAzureStackEndpoints -EnvironmentDomainFQDN $EnvironmentDomainFQDN -ArmEndpoint $TenantArmEndpoint
            Add-AzureRmEnvironment  -Name ($TntAdminEnvironmentName) `
                                    -ActiveDirectoryEndpoint ($asEndpoints.ActiveDirectoryEndpoint) `
                                    -ActiveDirectoryServiceEndpointResourceId ($asEndpoints.ActiveDirectoryServiceEndpointResourceId) `
                                    -ResourceManagerEndpoint ($asEndpoints.ResourceManagerEndpoint) `
                                    -GalleryEndpoint ($asEndpoints.GalleryEndpoint) `
                                    -GraphEndpoint ($asEndpoints.GraphEndpoint) `
                                    -GraphAudience ($asEndpoints.GraphEndpoint) `
                                    -StorageEndpointSuffix ($asEndpoints.StorageEndpointSuffix) `
                                    -AzureKeyVaultDnsSuffix ($asEndpoints.AzureKeyVaultDnsSuffix) `
                                    -EnableAdfsAuthentication:$asEndpoints.ActiveDirectoryEndpoint.TrimEnd("/").EndsWith("/adfs", [System.StringComparison]::OrdinalIgnoreCase) `
                                    -ErrorAction Stop
        }
        Invoke-Usecase -Name 'CreateResourceGroupForTenantSubscription' -Description "Create a resource group $subscriptionRGName for the tenant subscription" -UsecaseBlock `
        {        
            if (Get-AzureRmResourceGroup -Name $subscriptionRGName -ErrorAction SilentlyContinue)
            {
                Remove-AzureRmResourceGroup -Name $subscriptionRGName -Force -ErrorAction Stop
            }
            New-AzureRmResourceGroup -Name $subscriptionRGName -Location $ResourceLocation -ErrorAction Stop 
        }

        Invoke-Usecase -Name 'CreateTenantPlan' -Description "Create a tenant plan" -UsecaseBlock `
        {      
            $asToken = NewAzureStackToken -AADTenantId $TenantID -EnvironmentDomainFQDN $EnvironmentDomainFQDN -Credentials $ServiceAdminCredentials -ArmEndPoint $AdminArmEndpoint
            $defaultSubscription = Get-AzureRmSubscription -SubscriptionName "Default Provider Subscription" -ErrorAction Stop            
            $asCanaryQuotas = NewAzureStackDefaultQuotas -ResourceLocation $ResourceLocation -SubscriptionId $defaultSubscription.SubscriptionId -AADTenantID $TenantID -EnvironmentDomainFQDN $EnvironmentDomainFQDN -Credentials $ServiceAdminCredentials -ArmEndPoint $AdminArmEndPoint
            New-AzureRMPlan -Name $tenantPlanName -DisplayName $tenantPlanName -ArmLocation $ResourceLocation -ResourceGroup $subscriptionRGName -QuotaIds $asCanaryQuotas -ErrorAction Stop
        }

        Invoke-Usecase -Name 'CreateTenantOffer' -Description "Create a tenant offer" -UsecaseBlock `
        {       
            if ($ascanaryPlan = Get-AzureRMPlan -Managed -ResourceGroup $subscriptionRGName | Where-Object Name -eq $tenantPlanName )
            {
                New-AzureRMOffer -Name $tenantOfferName -DisplayName $tenantOfferName -State Public -BasePlanIds @($ascanaryPlan.Id) -ArmLocation $ResourceLocation -ResourceGroup $subscriptionRGName -ErrorAction Stop
            }
        }

        Invoke-Usecase -Name 'CreateTenantDefaultManagedSubscription' -Description "Create a default managed subscription for the tenant" -UsecaseBlock `
        {       
            if (-not (Get-AzureRMManagedSubscription | Where-Object DisplayName -eq $canaryDefaultTenantSubscription))
            {
                $asCanaryOffer = Get-AzureRMOffer -Name $tenantOfferName -Managed -ResourceGroup $subscriptionRGName -ErrorAction Stop
                New-AzureRmManagedSubscription -Owner $TenantAdminCredentials.UserName -OfferId $asCanaryOffer.Id -DisplayName $canaryDefaultTenantSubscription -ErrorAction Stop  
            }   
            return $true
        }

        Invoke-Usecase -Name 'LoginToAzureStackEnvAsTenantAdmin' -Description "Login to $TntAdminEnvironmentName as tenant administrator" -UsecaseBlock `
        {     
            Add-AzureRmAccount -EnvironmentName $TntAdminEnvironmentName -Credential $TenantAdminCredentials -TenantId $TenantID -ErrorAction Stop
        }

        Invoke-Usecase -Name 'CreateTenantSubscription' -Description "Create a subcsription for the tenant and select it as the current subscription" -UsecaseBlock `
        {
            Set-AzureRmContext -SubscriptionName $canaryDefaultTenantSubscription
            $asCanaryOffer = Get-AzureRmOffer -Provider "Default" -ErrorAction Stop | Where-Object Name -eq $tenantOfferName
            $asTenantSubscription = New-AzureRmTenantSubscription -OfferId $asCanaryOffer.Id -DisplayName $tenantSubscriptionName -ErrorAction Stop
            if ($asTenantSubscription)
            {
                $asTenantSubscription | Select-AzureRmSubscription -ErrorAction Stop
            }           
        } 

        Invoke-Usecase -Name 'RoleAssignmentAndCustomRoleDefinition' -Description "Assign a reader role and create a custom role definition" -UsecaseBlock `
        {
            $readerRole = Get-AzureRmRoleDefinition -Name Reader
            $subscriptionID = (Get-AzureRmSubscription -SubscriptionName $tenantSubscriptionName).SubscriptionId
            $servicePrincipal = (Get-AzureRmADServicePrincipal)[0]            
            $customRoleName = "CustomCanaryRole-" + [Random]::new().Next(1,99)

            if ($readerRole)
            {                
                Invoke-Usecase -Name 'ListAssignedRoles' -Description "List assigned roles to Service Principle - $($servicePrincipal.DisplayName)" -UsecaseBlock `
                {
	                Get-AzureRmRoleAssignment -ObjectId $servicePrincipal.Id -ErrorAction Stop
                }

                $allAssignedRoles = Get-AzureRmRoleAssignment -ObjectId $servicePrincipal.Id -ErrorAction Stop
                if (-not $allAssignedRoles -or ($allAssignedRoles -and -not ($allAssignedRoles | Where-Object {$_.RoleDefinitionName -eq $readerRole.Name})))
                {
                    Invoke-Usecase -Name 'AssignReaderRole' -Description "Assign Reader role to Service Principle - $($servicePrincipal.DisplayName)" -UsecaseBlock `
                    {
	                    New-AzureRmRoleAssignment -Scope "/Subscriptions/$subscriptionID" -RoleDefinitionName $readerRole.Name -ObjectId $servicePrincipal.Id -ErrorAction Stop
                    }

                    Invoke-Usecase -Name 'VerifyReaderRoleAssignment' -Description "Verify if the Service Principle has got Reader role assigned successfully" -UsecaseBlock `
                    {
	                    if (-not (Get-AzureRmRoleAssignment -RoleDefinitionName $readerRole.Name -Scope "/Subscriptions/$subscriptionID" -ErrorAction Stop))
                        {
                            throw [System.Exception] "Unable to assign role ($readerRole.Name) to Service Principle ($servicePrincipal.Id) for subscription $tenantSubscriptionName"
                        }                    
                    }

                    if (Get-AzureRmRoleAssignment -RoleDefinitionName $readerRole.Name -Scope "/Subscriptions/$subscriptionID" -ErrorAction Stop)
                    {
                        Invoke-Usecase -Name 'RemoveReaderRoleAssignment' -Description "Remove Reader role assignment from Service Principle - $($servicePrincipal.DisplayName)" -UsecaseBlock `
                        {
	                        Remove-AzureRmRoleAssignment -Scope "/Subscriptions/$subscriptionID" -RoleDefinitionName $readerRole.Name -ObjectId $servicePrincipal.Id -Force -ErrorAction Stop
                        }
                    }
                }
            }

            Invoke-Usecase -Name 'ListExistingRoleDefinitions' -Description "List existing Role Definitions" -UsecaseBlock `
            {
	            $availableRoles = Get-AzureRmRoleDefinition -ErrorAction Stop                
                if (-not $availableRoles)
                {
                    throw [System.Exception] "No roles are available."
                }   
                else
                {
                    $availableRoles
                    $availableRolesNames = $availableRoles.Name
                    $mustHaveRoles = @("Owner", "Reader", "Contributor")
                    $match = Compare-Object $mustHaveRoles $availableRolesNames
                    if ($match -and ($match | Where-Object {$_.SideIndicator -eq "<="}))
                    {
                        $notAvailableRoles = ($match | Where-Object {$_.SideIndicator -eq "<="}).InputObject
                        throw [System.Exception] "Some must have Role Definitions are not available. Number of missing Role Definitions - $($notAvailableRoles.Count). Missing Role Definitions - $notAvailableRoles"
                    }
                }                
            }
            
            if (-not (Get-AzureRmRoleDefinition -Name $customRoleName))
            {
                Invoke-Usecase -Name 'CustomRoleDefinition' -Description "Create a custom Role Definition - $customRoleName" -UsecaseBlock `
                {
	                $role = Get-AzureRmRoleDefinition -Name Reader                
                    $role.Id = $null                
                    $role.Name = $customRoleName
                    $role.Description = "Custom role definition for Canary"
                    $role.Actions.Clear()
                    $role.Actions.Add("Microsoft.Authorization/*/Read")
                    $role.AssignableScopes.Clear()
                    $role.AssignableScopes.Add("/Subscriptions/$subscriptionID")
                    New-AzureRmRoleDefinition -Role $role -ErrorAction Stop
                    if (-not (Get-AzureRmRoleDefinition -Name $customRoleName -Scope "/Subscriptions/$subscriptionID" -ErrorAction Stop))
                    {
                        throw [System.Exception] "Unable to create custom role ($customRoleName) for subscription $tenantSubscriptionName"
                    }    
                }

                if(Get-AzureRmRoleDefinition -Name $customRoleName -Scope "/Subscriptions/$subscriptionID" -ErrorAction Stop)
                {
                    Invoke-Usecase -Name 'RemoveCustomRoleDefinition' -Description "Remove custom role definition - $customRoleName" -UsecaseBlock `
                    {
	                    Remove-AzureRmRoleDefinition -Name $customRoleName -Scope "/Subscriptions/$subscriptionID" -Force -ErrorAction Stop                
                    }
                }
            }

            Invoke-Usecase -Name 'GetProviderOperations' -Description "Get provider operations for all resource providers" -UsecaseBlock `
            {
	            $resourceProviders = Get-AzureRmResourceProvider -ListAvailable
                # Some of the RPs have not implemented their operations API yet. So update this exclusion list whenever any RP implements its operations API
                $rpOperationsExclusionList = @("Microsoft.Compute", "Microsoft.Commerce", "Microsoft.Gallery", "Microsoft.Insights")
                $totalOperationsPerRP = @()    
                foreach($rp in $resourceProviders)
                {
                    $operations = Get-AzureRMProviderOperation "$($rp.ProviderNamespace)/*" -ErrorAction Stop
                    $operationObj = New-Object -TypeName System.Object            
                    $operationObj | Add-Member -Type NoteProperty -Name ResourceProvider -Value $rp.ProviderNamespace 
                    if (-not $operations)
                    {
                        $operationObj | Add-Member -Type NoteProperty -Name TotalProviderOperations -Value 0 
                    }
                    else
                    {
                        $operationObj | Add-Member -Type NoteProperty -Name TotalProviderOperations -Value $operations.Count 
                    }
                    $totalOperationsPerRP += $operationObj                    
                }
                $totalOperationsPerRP
                if ($totalOperationsPerRP -and ($totalOperationsPerRP | Where-Object {$_.TotalProviderOperations -eq 0}))
                {
                    $rpWithNoOperations = ($totalOperationsPerRP | Where-Object {$_.TotalProviderOperations -eq 0}).ResourceProvider
                    $match = Compare-Object $rpOperationsExclusionList $rpWithNoOperations
                    if ($match -and ($match | Where-Object {$_.SideIndicator -eq "=>"}))
                    {
                        $missed = ($match | Where-Object {$_.SideIndicator -eq "=>"}).InputObject
                        throw [System.Exception] "Some Resource Providers have zero Provider Operations. Number of Resource Providers with zero Provider Operations - $($missed.Count). Resource Providers with zero Provider Operations - $missed"
                    }
                }
            }
        }

        Invoke-Usecase -Name 'RegisterResourceProviders' -Description "Register resource providers" -UsecaseBlock `
        {
            Get-AzureRmResourceProvider -ListAvailable | Register-AzureRmResourceProvider -Force        
            $sleepTime = 0        
            while($true)
            {
                $sleepTime += 10
                Start-Sleep -Seconds  10
                $requiredRPs = Get-AzureRmResourceProvider -ListAvailable | Where-Object {$_.ProviderNamespace -in ("Microsoft.Storage", "Microsoft.Compute", "Microsoft.Network", "Microsoft.KeyVault")}
                $notRegistered = $requiredRPs | Where-Object {$_.RegistrationState -ne "Registered"}
                $registered = $requiredRPs | Where-Object {$_.RegistrationState -eq "Registered"}
                if (($sleepTime -ge 120) -and $notRegistered)
                {
                    Get-AzureRmResourceProvider | Format-Table
                    throw [System.Exception] "Resource providers did not get registered in time."
                }
                elseif ($registered.Count -eq $requiredRPs.Count)
                {
                    break
                }
            }
            Get-AzureRmResourceProvider | Format-Table             
        }         
    }

    Invoke-Usecase -Name 'CreateResourceGroupForUtilities' -Description "Create a resource group $CanaryUtilitiesRG for the placing the utility files" -UsecaseBlock `
    {        
        if (Get-AzureRmResourceGroup -Name $CanaryUtilitiesRG -ErrorAction SilentlyContinue)
        {
            Remove-AzureRmResourceGroup -Name $CanaryUtilitiesRG -Force -ErrorAction Stop
        }
        New-AzureRmResourceGroup -Name $CanaryUtilitiesRG -Location $ResourceLocation -ErrorAction Stop 
    }

    Invoke-Usecase -Name 'CreateStorageAccountForUtilities' -Description "Create a storage account for the placing the utility files" -UsecaseBlock `
    {      
        New-AzureRmStorageAccount -ResourceGroupName $CanaryUtilitiesRG -Name $storageAccName -Type Standard_LRS -Location $ResourceLocation -ErrorAction Stop
    }

    Invoke-Usecase -Name 'CreateStorageContainerForUtilities' -Description "Create a storage container for the placing the utility files" -UsecaseBlock `
    {        
        $asStorageAccountKey = Get-AzureRmStorageAccountKey -ResourceGroupName $CanaryUtilitiesRG -Name $storageAccName -ErrorAction Stop
        if ($asStorageAccountKey)
        {
            $storageAccountKey = $asStorageAccountKey.Key1
        }
        $asStorageContext = New-AzureStorageContext -StorageAccountName $storageAccName -StorageAccountKey $storageAccountKey -ErrorAction Stop
        if ($asStorageContext)
        {
            New-AzureStorageContainer -Name $storageCtrName -Permission Container -Context $asStorageContext -ErrorAction Stop   
        }
    }

    Invoke-Usecase -Name 'CreateDSCScriptResourceUtility' -Description "Create a DSC script resource that checks for internet connection" -UsecaseBlock `
    {      
        $dscScriptPath = Join-Path -Path $canaryUtilPath -ChildPath "DSCScriptResource"
        $dscScriptName = "ASCheckNetworkConnectivityUtil.ps1"
        NewAzureStackDSCScriptResource -DSCScriptResourceName $dscScriptName -DestinationPath $dscScriptPath
    }

    Invoke-Usecase -Name 'CreateCustomScriptResourceUtility' -Description "Create a custom script resource that checks for the presence of data disks" -UsecaseBlock `
    {      
        $customScriptPath = $canaryUtilPath
        $customScriptName = "ASCheckDataDiskUtil.ps1"
        NewAzureStackCustomScriptResource -CustomScriptResourceName $customScriptName -DestinationPath $customScriptPath
    }

    Invoke-Usecase -Name 'CreateDataDiskForVM' -Description "Create a data disk to be attached to the VMs" -UsecaseBlock `
    {      
        $vhdPath = Join-Path -Path $canaryUtilPath -Childpath "VMDataDisk.VHD"
        NewAzureStackDataVHD -FilePath $vhdPath -VHDSizeInGB 1
    }
        
    Invoke-Usecase -Name 'UploadUtilitiesToBlobStorage' -Description "Upload the canary utilities to the blob storage" -UsecaseBlock `
    {    
        try
        {  
            $asStorageAccountKey = Get-AzureRmStorageAccountKey -ResourceGroupName $CanaryUtilitiesRG -Name $storageAccName -ErrorAction Stop
            if ($asStorageAccountKey)
            {
                $storageAccountKey = $asStorageAccountKey.Key1
            }
            $asStorageContext = New-AzureStorageContext -StorageAccountName $storageAccName -StorageAccountKey $storageAccountKey -ErrorAction Stop
            if ($asStorageContext)
            {
                $files = Get-ChildItem -Path $canaryUtilPath -File
                foreach ($file in $files)
                {
                    if ($file.Extension -match "VHD")
                    {
                        Set-AzureStorageBlobContent -Container $storageCtrName -File $file.FullName -BlobType Page -Context $asStorageContext -Force -ErrorAction Stop     
                    }
                    else 
                    {
                        Set-AzureStorageBlobContent -Container $storageCtrName -File $file.FullName -Context $asStorageContext -Force -ErrorAction Stop             
                    }
                }
            }
        }
        finally
        {
            if (Test-Path -Path $canaryUtilPath)
            {
                Remove-Item -Path $canaryUtilPath -Recurse -Force
            }
        }
    }

    Invoke-Usecase -Name 'CreateKeyVaultStoreForCertSecret' -Description "Create a key vault store to put the certificate secret" -UsecaseBlock `
    {      
        if ($certExists = Get-ChildItem -Path "cert:\LocalMachine\My" | Where-Object Subject -Match $keyvaultCertName)
        {
            $certExists | Remove-Item -Force
        }
        New-SelfSignedCertificate -DnsName $keyvaultCertName -CertStoreLocation "cert:\LocalMachine\My" -ErrorAction Stop | Out-Null
        Add-Type -AssemblyName System.Web
        $certPasswordString = [System.Web.Security.Membership]::GeneratePassword(12,2)
        $certPassword = ConvertTo-SecureString -String $certPasswordString -AsPlainText -Force
        $kvCertificateName = $keyvaultCertName + ".pfx"
        $kvCertificatePath = "$env:TEMP\$kvCertificateName" 
        Get-ChildItem -Path "cert:\localMachine\my" | Where-Object Subject -Match $keyvaultCertName | Export-PfxCertificate -FilePath $kvCertificatePath -Password $certPassword | Out-Null
        $fileContentBytes     = get-content $kvCertificatePath -Encoding Byte
        $fileContentEncoded   = [System.Convert]::ToBase64String($fileContentBytes)
        $jsonObject = @"
        {
        "data": "$filecontentencoded",
        "dataType" :"pfx",
        "password": "$certPasswordString"
        }
"@ 
        $jsonObjectBytes = [System.Text.Encoding]::UTF8.GetBytes($jsonObject)
        $jsonEncoded     = [System.Convert]::ToBase64String($jsonObjectBytes)
        New-AzureRmKeyVault -VaultName $keyvaultName -ResourceGroupName $CanaryUtilitiesRG -Location $ResourceLocation -sku standard -EnabledForDeployment -EnabledForTemplateDeployment -ErrorAction Stop | Out-Null
        if (-not [string]::IsNullOrWhiteSpace($TenantAdminObjectId)) 
        {
            Set-AzureRmKeyVaultAccessPolicy -VaultName $keyvaultName -ResourceGroupName $CanaryUtilitiesRG -ObjectId $TenantAdminObjectId -BypassObjectIdValidation -PermissionsToKeys all -PermissionsToSecrets all  
        }
        $kvSecret = ConvertTo-SecureString -String $jsonEncoded -AsPlainText -Force
        Set-AzureKeyVaultSecret -VaultName $keyvaultName -Name $kvSecretName -SecretValue $kvSecret -ErrorAction Stop
    }

    Invoke-Usecase -Name 'CreateResourceGroupForVMs' -Description "Create a resource group $CanaryVMRG for the placing the VMs and corresponding resources" -UsecaseBlock `
    {        
        if (Get-AzureRmResourceGroup -Name $CanaryVMRG -ErrorAction SilentlyContinue)
        {
            Remove-AzureRmResourceGroup -Name $CanaryVMRG -Force -ErrorAction Stop
        }
        New-AzureRmResourceGroup -Name $CanaryVMRG -Location $ResourceLocation -ErrorAction Stop 
    }

    Invoke-Usecase -Name 'DeployARMTemplate' -Description "Deploy ARM template to setup the virtual machines" -UsecaseBlock `
    {        
        $kvSecretId = (Get-AzureKeyVaultSecret -VaultName $keyVaultName -Name $kvSecretName -IncludeVersions -ErrorAction Stop).Id  
        $osVersion = ""
        if (Get-AzureRmVMImage -Location $ResourceLocation -PublisherName "MicrosoftWindowsServer" -Offer "WindowsServer" -Sku "2016-Datacenter-Core" -ErrorAction SilentlyContinue)
        {
            $osVersion = "2016-Datacenter-Core"
        }
        elseif (Get-AzureRmVMImage -Location $ResourceLocation -PublisherName "MicrosoftWindowsServer" -Offer "WindowsServer" -Sku "2016-Datacenter" -ErrorAction SilentlyContinue)
        {
            $osVersion = "2016-Datacenter"
        }
        elseif (Get-AzureRmVMImage -Location $ResourceLocation -PublisherName "MicrosoftWindowsServer" -Offer "WindowsServer" -Sku "2012-R2-Datacenter" -ErrorAction SilentlyContinue)
        {
            $osVersion = "2012-R2-Datacenter"
        } 
        $linuxImgExists = $false      
        if (Get-AzureRmVMImage -Location $ResourceLocation -PublisherName "Canonical" -Offer "UbuntuServer" -Sku $LinuxOSSku -ErrorAction SilentlyContinue)
        {
            $linuxImgExists = $true
        }

        $templateDeploymentName = "CanaryVMDeployment"
        $parameters = @{"VMAdminUserName"       = $VMAdminUserName;
                        "VMAdminUserPassword"   = $VMAdminUserPass;
                        "ASCanaryUtilRG"        = $CanaryUtilitiesRG;
                        "ASCanaryUtilSA"        = $storageAccName;
                        "ASCanaryUtilSC"        = $storageCtrName;
                        "vaultName"             = $keyvaultName;
                        "windowsOSVersion"      = $osVersion;
                        "secretUrlWithVersion"  = $kvSecretId;
                        "LinuxImagePublisher"   = $linuxImagePublisher;
                        "LinuxImageOffer"       = $linuxImageOffer;
                        "LinuxImageSku"         = $LinuxOSSku}   
        if (-not $linuxImgExists)
        {
            $templateError = Test-AzureRmResourceGroupDeployment -ResourceGroupName $CanaryVMRG -TemplateFile $PSScriptRoot\azuredeploy.json -TemplateParameterObject $parameters
        }
        elseif ($linuxImgExists) 
        {
            $templateError = Test-AzureRmResourceGroupDeployment -ResourceGroupName $CanaryVMRG -TemplateFile $PSScriptRoot\azuredeploy.nolinux.json -TemplateParameterObject $parameters
        }
        
        if ((-not $templateError) -and ($linuxImgExists))
        {
            New-AzureRmResourceGroupDeployment -Name $templateDeploymentName -ResourceGroupName $CanaryVMRG -TemplateFile $PSScriptRoot\azuredeploy.json -TemplateParameterObject $parameters -Verbose -ErrorAction Stop
        }
        elseif (-not $templateError) {
            New-AzureRmResourceGroupDeployment -Name $templateDeploymentName -ResourceGroupName $CanaryVMRG -TemplateFile $PSScriptRoot\azuredeploy.nolinux.json -TemplateParameterObject $parameters -Verbose -ErrorAction Stop    
        }
        else 
        {
            throw [System.Exception] "Template validation failed. `n$($templateError.Message)"
        }
    }

    $canaryWindowsVMList = @()
    $canaryWindowsVMList = Invoke-Usecase -Name 'QueryTheVMsDeployed' -Description "Queries for the VMs that were deployed using the ARM template" -UsecaseBlock `
    {
        $canaryWindowsVMList = @()        
        $vmList = Get-AzureRmVm -ResourceGroupName $CanaryVMRG -ErrorAction Stop
        $vmList = $vmList | Where-Object {$_.OSProfile.WindowsConfiguration}
        foreach ($vm in $vmList)
        {
            $vmObject = New-Object -TypeName System.Object
            $vmIPConfig = @()
            $privateIP  = @()
            $publicIP   = @()
            $vmObject | Add-Member -Type NoteProperty -Name VMName -Value $vm.Name 
            foreach ($nic in $vm.NetworkInterfaceIds)
            {
                $vmIPConfig += (Get-AzureRmNetworkInterface -ResourceGroupName $CanaryVMRG | Where-Object Id -match $nic).IpConfigurations
            } 
            foreach ($ipConfig in $vmIPConfig)
            {
                if ($pvtIP = $ipConfig.PrivateIpAddress)
                {
                    $privateIP += $pvtIP
                }
                if ($pubIP = $ipConfig.PublicIPAddress)
                {
                    if ($pubIPId = $pubIP.Id)
                    {
                        $publicIP += (Get-AzureRmPublicIpAddress -ResourceGroupName $CanaryVMRG | Where-Object Id -eq $pubIPId).IpAddress 
                    }
                }
            }
            $vmObject | Add-Member -Type NoteProperty -Name VMPrivateIP -Value $privateIP -Force
            $vmObject | Add-Member -Type NoteProperty -Name VMPublicIP -Value $publicIP -Force
            $canaryWindowsVMList += $vmObject 
        }
        $canaryWindowsVMList
    }
    if ($canaryWindowsVMList)
    {   
        $canaryWindowsVMList | Format-Table -AutoSize    
        foreach($vm in $canaryWindowsVMList)
        {
            if ($vm.VMPublicIP -and $vm.VMName.EndsWith("VM1", 'CurrentCultureIgnoreCase'))
            {
                $publicVMName = $vm.VMName
                $publicVMIP = $vm.VMPublicIP[0]
            }
            if ((-not ($vm.VMPublicIP)) -and ($vm.VMPrivateIP) -and ($vm.VMName.EndsWith("VM2", 'CurrentCultureIgnoreCase')))
            {
                $privateVMName = $vm.VMName
                $privateVMIP = $vm.VMPrivateIP[0]
            }
        }        
    }

    Invoke-Usecase -Name 'CheckVMCommunicationPreVMReboot' -Description "Check if the VMs deployed can talk to each other before they are rebooted" -UsecaseBlock `
    {
        $vmUser = ".\$VMAdminUserName"
        $vmCreds = New-Object System.Management.Automation.PSCredential $vmUser, (ConvertTo-SecureString $VMAdminUserPass -AsPlainText -Force)
        $vmCommsScriptBlock = "Get-Childitem -Path `"cert:\LocalMachine\My`" | Where-Object Subject -Match $keyvaultCertName"
        if (($pubVMObject = Get-AzureRmVM -ResourceGroupName $CanaryVMRG -Name $publicVMName -ErrorAction Stop) -and ($pvtVMObject = Get-AzureRmVM -ResourceGroupName $CanaryVMRG -Name $privateVMName -ErrorAction Stop))
        {
            Set-item wsman:\localhost\Client\TrustedHosts -Value $publicVMIP -Force -Confirm:$false
            $sw = [system.diagnostics.stopwatch]::startNew()
            while (-not($publicVMSession = New-PSSession -ComputerName $publicVMIP -Credential $vmCreds -ErrorAction SilentlyContinue)){if (($sw.ElapsedMilliseconds -gt 240000) -and (-not($publicVMSession))){$sw.Stop(); throw [System.Exception]"Unable to establish a remote session to the tenant VM using public IP: $publicVMIP"}; Start-Sleep -Seconds 15}
            if ($publicVMSession)
            {
                Invoke-Command -Session $publicVMSession -Script{param ($privateIP) Set-item wsman:\localhost\Client\TrustedHosts -Value $privateIP -Force -Confirm:$false} -ArgumentList $privateVMIP | Out-Null
                $privateVMResponseFromRemoteSession = Invoke-Command -Session $publicVMSession -Script{param ($privateIP, $vmCreds, $scriptToRun) $sw = [system.diagnostics.stopwatch]::startNew(); while (-not($privateSess = New-PSSession -ComputerName $privateIP -Credential $vmCreds -ErrorAction SilentlyContinue)){if (($sw.ElapsedMilliseconds -gt 240000) -and (-not($privateSess))){$sw.Stop(); throw [System.Exception]"Unable to establish a remote session to the tenant VM using private IP: $privateIP"}; Start-Sleep -Seconds 15}; Invoke-Command -Session $privateSess -Script{param($script) Invoke-Expression $script} -ArgumentList $scriptToRun} -ArgumentList $privateVMIP, $vmCreds, $vmCommsScriptBlock -ErrorVariable remoteExecError 2>$null
                $publicVMSession | Remove-PSSession -Confirm:$false
                if ($remoteExecError)
                {
                    throw [System.Exception]"$remoteExecError"
                }
                if ($privateVMResponseFromRemoteSession)
                {
                    $privateVMResponseFromRemoteSession
                }
                else 
                {
                    throw [System.Exception]"The expected certificate from KV was not found on the tenant VM with private IP: $privateVMIP"
                }
            }    
        }
    }

    Invoke-Usecase -Name 'AddDatadiskToVMWithPrivateIP' -Description "Add a data disk from utilities resource group to the VM with private IP" -UsecaseBlock `
    {
        Invoke-Usecase -Name 'StopDeallocateVMWithPrivateIPBeforeAddingDatadisk' -Description "Stop/Deallocate the VM with private IP before adding the data disk" -UsecaseBlock `
        {
            if ($vmObject = Get-AzureRmVM -ResourceGroupName $CanaryVMRG -Name $privateVMName -ErrorAction Stop)
            {
                $stopVM = $vmObject | Stop-AzureRmVM -Force -ErrorAction Stop
                if (($stopVM.StatusCode -eq "OK") -and ($stopVM.IsSuccessStatusCode))
                {
                    $vmStatus = (Get-AzureRmVM -ResourceGroupName $CanaryVMRG -Name $privateVMName -Status).Statuses
                    $powerState = ($vmStatus | Where-Object Code -match "PowerState").DisplayStatus
                    if (-not (($powerState -eq "VM stopped") -or ($powerState -eq "VM deallocated")))
                    {
                        throw [System.Exception]"Unexpected PowerState $powerState"
                    }
                }
                else
                {
                    throw [System.Exception]"Failed to stop the VM"
                }
            }
        }

        Invoke-Usecase -Name 'AddTheDataDiskToVMWithPrivateIP' -Description "Attach the data disk to VM with private IP" -UsecaseBlock `
        {
            $datadiskUri = GetAzureStackBlobUri -ResourceGroupName $CanaryUtilitiesRG -BlobContent "VMDataDisk.VHD" -StorageAccountName $storageAccName -StorageContainerName $storageCtrName
            if ($datadiskUri)
            {
                if ($vmObject = Get-AzureRmVM -ResourceGroupName $CanaryVMRG -Name $privateVMName -ErrorAction Stop)
                {
                    $destinationUri = Split-Path -Path $datadiskUri
                    $destinationUri = $destinationUri.Replace("\", "/") + "/VMDataDisk/VMDataDisk.vhd"
                    $vmObject | Add-AzureRmVMDataDisk -CreateOption fromImage -SourceImageUri $datadiskUri -Lun 1 -DiskSizeInGB 1 -Caching ReadWrite -VhdUri $destinationUri -ErrorAction Stop
                    Update-AzureRmVM -VM $vmObject -ResourceGroupName $CanaryVMRG -ErrorAction Stop
                }
            }
        } 

        Invoke-Usecase -Name 'StartVMWithPrivateIPAfterAddingDatadisk' -Description "Start the VM with private IP after adding data disk and updating the VM" -UsecaseBlock `
        {
            if ($vmObject = Get-AzureRmVM -ResourceGroupName $CanaryVMRG -Name $privateVMName -ErrorAction Stop)
            {
                $startVM = $vmObject | Start-AzureRmVM -ErrorAction Stop
                if (-not (($startVM.StatusCode -eq "OK") -and ($startVM.IsSuccessStatusCode)))
                {
                    throw [System.Exception]"Failed to start the VM $privateVMName"
                }
            }
        }
    }

    Invoke-Usecase -Name 'ApplyDataDiskCheckCustomScriptExtensionToVMWithPrivateIP' -Description "Apply custom script that checks for the presence of data disk on the VM with private IP" -UsecaseBlock `
    {
        Invoke-Usecase -Name 'CheckForExistingCustomScriptExtensionOnVMWithPrivateIP' -Description "Check for any existing custom script extensions on the VM with private IP" -UsecaseBlock `
        {
            if ($vmObject = Get-AzureRmVM -ResourceGroupName $CanaryVMRG -Name $privateVMName -ErrorAction Stop)
            {
                if ($existingCustomScriptExtension = $vmObject.Extensions | Where-Object VirtualMachineExtensionType -eq "CustomScriptExtension")
                {
                    Remove-AzureRmVMCustomScriptExtension -ResourceGroupName $CanaryVMRG -VMName $privateVMName -Name $existingCustomScriptExtension.Name -Force -ErrorAction Stop    
                }
            }
        }

        Invoke-Usecase -Name 'ApplyCustomScriptExtensionToVMWithPrivateIP' -Description "Apply the custom script extension to the VM with private IP" -UsecaseBlock `
        {
            $customScriptUri = GetAzureStackBlobUri -ResourceGroupName $CanaryUtilitiesRG -BlobContent "ASCheckDataDiskUtil.ps1" -StorageAccountName $storageAccName -StorageContainerName $storageCtrName
            if ($customScriptUri)
            {
                if ($vmObject = Get-AzureRmVM -ResourceGroupName $CanaryVMRG -Name $privateVMName -ErrorAction Stop)
                {
                    $vmObject | Set-AzureRmVMCustomScriptExtension -FileUri $CustomScriptUri -Run "ASCheckDataDiskUtil.ps1" -Name ([io.path]::GetFileNameWithoutExtension("ASCheckDataDiskUtil.ps1")) -VMName $privateVMName -TypeHandlerVersion "1.7" -ErrorAction Stop
                    Update-AzureRmVM -VM $vmObject -ResourceGroupName $CanaryVMRG -ErrorAction Stop 
                }
            }
        }
    }

    Invoke-Usecase -Name 'RestartVMWithPublicIP' -Description "Restart the VM which has a public IP address" -UsecaseBlock `
    {
        if ($vmObject = Get-AzureRmVM -ResourceGroupName $CanaryVMRG -Name $publicVMName -ErrorAction Stop)
        {
            $restartVM = $vmObject | Restart-AzureRmVM -ErrorAction Stop
            if (-not (($restartVM.StatusCode -eq "OK") -and ($restartVM.IsSuccessStatusCode)))
            {
                throw [System.Exception]"Failed to restart the VM $publicVMName"
            }
        }
    }

    Invoke-Usecase -Name 'StopDeallocateVMWithPrivateIP' -Description "Stop/Dellocate the VM with private IP" -UsecaseBlock `
    {
        if ($vmObject = Get-AzureRmVM -ResourceGroupName $CanaryVMRG -Name $privateVMName -ErrorAction Stop)
        {
            $stopVM = $vmObject | Stop-AzureRmVM -Force -ErrorAction Stop
            if (($stopVM.StatusCode -eq "OK") -and ($stopVM.IsSuccessStatusCode))
            {
                $vmStatus = (Get-AzureRmVM -ResourceGroupName $CanaryVMRG -Name $privateVMName -Status).Statuses
                $powerState = ($vmStatus | Where-Object Code -match "PowerState").DisplayStatus
                if (-not (($powerState -eq "VM stopped") -or ($powerState -eq "VM deallocated")))
                {
                    throw [System.Exception]"Unexpected PowerState $powerState"
                }
            }
            else 
            {
                throw [System.Exception]"Unexpected StatusCode/IsSuccessStatusCode: $stopVM.StatusCode/$stopVM.IsSuccessStatusCode"
            }  
        }
    }

    Invoke-Usecase -Name 'StartVMWithPrivateIP' -Description "Start the VM with private IP" -UsecaseBlock `
    {
        if ($vmObject = Get-AzureRmVM -ResourceGroupName $CanaryVMRG -Name $privateVMName -ErrorAction Stop)
        {
            $startVM = $vmObject | Start-AzureRmVM -ErrorAction Stop
            if (-not (($startVM.StatusCode -eq "OK") -and ($startVM.IsSuccessStatusCode)))
            {
                throw [System.Exception]"Failed to start the VM $privateVMName"   
            }
        }
    }

    Invoke-Usecase -Name 'CheckVMCommunicationPostVMReboot' -Description "Check if the VMs deployed can talk to each other after they are rebooted" -UsecaseBlock `
    {
        $vmUser = ".\$VMAdminUserName"
        $vmCreds = New-Object System.Management.Automation.PSCredential $vmUser, (ConvertTo-SecureString $VMAdminUserPass -AsPlainText -Force)
        $vmCommsScriptBlock = "hostname"
        if (($pubVMObject = Get-AzureRmVM -ResourceGroupName $CanaryVMRG -Name $publicVMName -ErrorAction Stop) -and ($pvtVMObject = Get-AzureRmVM -ResourceGroupName $CanaryVMRG -Name $privateVMName -ErrorAction Stop))
        {
            Set-item wsman:\localhost\Client\TrustedHosts -Value $publicVMIP -Force -Confirm:$false
            $sw = [system.diagnostics.stopwatch]::startNew()
            while (-not($publicVMSession = New-PSSession -ComputerName $publicVMIP -Credential $vmCreds -ErrorAction SilentlyContinue)){if (($sw.ElapsedMilliseconds -gt 240000) -and (-not($publicVMSession))){$sw.Stop(); throw [System.Exception]"Unable to establish a remote session to the tenant VM using public IP: $publicVMIP"}; Start-Sleep -Seconds 15}
            if ($publicVMSession)
            {
                Invoke-Command -Session $publicVMSession -Script{param ($privateIP) Set-item wsman:\localhost\Client\TrustedHosts -Value $privateIP -Force -Confirm:$false} -ArgumentList $privateVMIP | Out-Null
                $privateVMResponseFromRemoteSession = Invoke-Command -Session $publicVMSession -Script{param ($privateIP, $vmCreds, $scriptToRun) $sw = [system.diagnostics.stopwatch]::startNew(); while (-not($privateSess = New-PSSession -ComputerName $privateIP -Credential $vmCreds -ErrorAction SilentlyContinue)){if (($sw.ElapsedMilliseconds -gt 240000) -and (-not($privateSess))){$sw.Stop(); throw [System.Exception]"Unable to establish a remote session to the tenant VM using private IP: $privateIP"}; Start-Sleep -Seconds 15}; Invoke-Command -Session $privateSess -Script{param($script) Invoke-Expression $script} -ArgumentList $scriptToRun} -ArgumentList $privateVMIP, $vmCreds, $vmCommsScriptBlock -ErrorVariable remoteExecError 2>$null
                $publicVMSession | Remove-PSSession -Confirm:$false
                if ($remoteExecError)
                {
                    throw [System.Exception]"$remoteExecError"
                }
                if ($privateVMResponseFromRemoteSession)
                {
                    $privateVMResponseFromRemoteSession
                }
                else 
                {
                    throw [System.Exception]"Host name could not be retrieved from the tenant VM with private IP: $privateVMIP"
                }
            }    
        }
    }
    
    Invoke-Usecase -Name 'CheckExistenceOfScreenShotForVMWithPrivateIP' -Description "Check if screen shots are available for Windows VM with private IP and store the screen shot in log folder" -UsecaseBlock `
    {
        $sa = Get-AzureRmStorageAccount -ResourceGroupName $CanaryVMRG -Name "$($CanaryVMRG)2sa"
        $diagSC = $sa | Get-AzureStorageContainer | Where-Object {$_.Name -like "bootdiagnostics-$CanaryVMRG*"}
        $screenShotBlob = $diagSC | Get-AzureStorageBlob | Where-Object {$_.Name -like "$privateVMName*screenshot.bmp"}
        $sa | Get-AzureStorageBlobContent -Blob $screenShotBlob.Name -Container $diagSC.Name -Destination $CanaryLogPath -Force
        if (-not (Get-ChildItem -Path $CanaryLogPath -File -Filter $screenShotBlob.name))
        {
            throw [System.Exception]"Unable to download screen shot for a Windows VM with private IP"
        }
    }

    Invoke-Usecase -Name 'EnumerateAllResources' -Description "List out all the resources that have been deployed" -UsecaseBlock `
    {
        Get-AzureRmResource
    }

    if (-not $NoCleanup)
    {
        if (-not ($NoCleanupOnFailure -and (Get-CanaryFailureStatus)))
        {
            Invoke-Usecase -Name 'DeleteVMWithPrivateIP' -Description "Delete the VM with private IP" -UsecaseBlock `
            {
                if ($vmObject = Get-AzureRmVM -ResourceGroupName $CanaryVMRG -Name $privateVMName -ErrorAction Stop)
                {
                    $deleteVM = $vmObject | Remove-AzureRmVM -Force -ErrorAction Stop
                    if (-not (($deleteVM.StatusCode -eq "OK") -and ($deleteVM.IsSuccessStatusCode)))
                    {
                        throw [System.Exception]"Failed to delete the VM $privateVMName"
                    }
                }
            }

            Invoke-Usecase -Name 'DeleteVMResourceGroup' -Description "Delete the resource group that contains all the VMs and corresponding resources" -UsecaseBlock `
            {
                if ($removeRG = Get-AzureRmResourceGroup -Name $CanaryVMRG -ErrorAction Stop)
                {
                    $removeRG | Remove-AzureRmResourceGroup -Force -ErrorAction Stop
                }
            }

            Invoke-Usecase -Name 'DeleteUtilitiesResourceGroup' -Description "Delete the resource group that contains all the utilities and corresponding resources" -UsecaseBlock `
            {
                if ($removeRG = Get-AzureRmResourceGroup -Name $CanaryUtilitiesRG -ErrorAction Stop)
                {
                    $removeRG | Remove-AzureRmResourceGroup -Force -ErrorAction Stop
                }
            }

            if (($TenantAdminCredentials) -or ($listAvl))
            {
                Invoke-Usecase -Name 'TenantRelatedcleanup' -Description "Remove all the tenant related stuff" -UsecaseBlock `
                {
                    Invoke-Usecase -Name 'DeleteTenantSubscriptions' -Description "Remove all the tenant related subscriptions" -UsecaseBlock `
                    {
                        if ($subs = Get-AzureRmTenantSubscription -ErrorAction Stop | Where-Object DisplayName -eq $tenantSubscriptionName)
                        {
                            Remove-AzureRmTenantSubscription -TargetSubscriptionId $subs.SubscriptionId -ErrorAction Stop
                        } 
                        if ($subs = Get-AzureRmTenantSubscription -ErrorAction Stop | Where-Object DisplayName -eq $canaryDefaultTenantSubscription)
                        {
                            Remove-AzureRmTenantSubscription -TargetSubscriptionId $subs.SubscriptionId -ErrorAction Stop
                        } 
                    }

                    Invoke-Usecase -Name 'LoginToAzureStackEnvAsSvcAdminForCleanup' -Description "Login to $SvcAdminEnvironmentName as service administrator to remove the subscription resource group" -UsecaseBlock `
                    {     
                        Add-AzureRmAccount -EnvironmentName $SvcAdminEnvironmentName -Credential $ServiceAdminCredentials -TenantId $TenantID -ErrorAction Stop
                    }

                    Invoke-Usecase -Name 'DeleteSubscriptionResourceGroup' -Description "Delete the resource group that contains subscription resources" -UsecaseBlock `
                    {
                        if ($removeRG = Get-AzureRmResourceGroup -Name $subscriptionRGName -ErrorAction Stop)
                        {
                            $removeRG | Remove-AzureRmResourceGroup -Force -ErrorAction Stop
                        }
                    } 
                }   
            }
        }
    }

    End-Scenario
    $runCount += 1
    if (-not $ListAvailable)
    {
        Get-CanaryResult
    }    
}

if ($NumberOfIterations -gt 1)
{
    Get-CanaryLonghaulResult -LogPath $CanaryLogPath
}<|MERGE_RESOLUTION|>--- conflicted
+++ resolved
@@ -302,11 +302,7 @@
                     }
                     New-Item -Path $CanaryCustomImageFolder -ItemType Directory
                     $CustomVHDPath = CopyImage -ImagePath $LinuxImagePath -OutputFolder $CanaryCustomImageFolder
-<<<<<<< HEAD
                     Add-VMImage -publisher $linuxImagePublisher -offer $linuxImageOffer -sku $LinuxOSSku -version $linuxImageVersion -osDiskLocalPath $CustomVHDPath -osType Linux -tenantID $TenantID -azureStackCredentials $ServiceAdminCredentials -Location $ResourceLocation -CreateGalleryItem $false -EnvironmentName $SvcAdminEnvironmentName
-=======
-	 Add-VMImage -publisher $linuxImagePublisher -offer $linuxImageOffer -sku $LinuxOSSku -version $linuxImageVersion -osDiskLocalPath $CustomVHDPath -osType Linux -tenantID $TenantID -azureStackCredentials $ServiceAdminCredentials -Location $ResourceLocation -CreateGalleryItem $false -EnvironmentName $SvcAdminEnvironmentName
->>>>>>> ad171064
                     Remove-Item $CanaryCustomImageFolder -Force -Recurse
                 }    
             }
