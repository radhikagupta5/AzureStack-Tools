[CmdletBinding(DefaultParameterSetName="default")]
param (    
    [parameter(HelpMessage="Tenant ID value")]
    [Parameter(ParameterSetName="default", Mandatory=$true)]
    [Parameter(ParameterSetName="tenant", Mandatory=$true)]
    [ValidateNotNullOrEmpty()]
    [string]$TenantID,
    [parameter(HelpMessage="Administrative ARM endpoint")]
    [Parameter(ParameterSetName="default", Mandatory=$true)]
    [Parameter(ParameterSetName="tenant", Mandatory=$true)]
    [ValidateNotNullOrEmpty()]
    [string]$AdminArmEndpoint,   
    [parameter(HelpMessage="Service Administrator account credential from the Azure Stack active directory")]
    [Parameter(ParameterSetName="default", Mandatory=$true)]
    [Parameter(ParameterSetName="tenant", Mandatory=$true)]    
    [ValidateNotNullOrEmpty()]
    [pscredential]$ServiceAdminCredentials,
    [parameter(HelpMessage="Tenant ARM endpoint")]
    [Parameter(ParameterSetName="default", Mandatory=$true)]
    [Parameter(ParameterSetName="tenant", Mandatory=$true)]
    [ValidateNotNullOrEmpty()]
    [string]$TenantArmEndpoint,    
    [parameter(HelpMessage="Tenant administrator account credentials from the Azure Stack active directory")] 
    [Parameter(ParameterSetName="default", Mandatory=$true)]
    [Parameter(ParameterSetName="tenant", Mandatory=$true)]
    [ValidateNotNullOrEmpty()]    
    [pscredential]$TenantAdminCredentials,
    [parameter(HelpMessage="Local path where the windows 2016/2012R2 ISO image is stored")]
    [Parameter(ParameterSetName="default", Mandatory=$false)]
    [Parameter(ParameterSetName="tenant", Mandatory=$false)]
    [ValidateScript({Test-Path -Path $_})]
    [ValidateNotNullOrEmpty()]
    [string]$WindowsISOPath, 
    [parameter(HelpMessage="Local path where the windows 2016/2012R2 VHD file is stored")]
    [Parameter(ParameterSetName="default", Mandatory=$false)]
    [Parameter(ParameterSetName="tenant", Mandatory=$false)]
    [ValidateScript({Test-Path -Path $_})]
    [string]$WindowsVHDPath,
    [parameter(HelpMessage="Path for Linux VHD")]
    [Parameter(ParameterSetName="default", Mandatory=$false)]
    [Parameter(ParameterSetName="tenant", Mandatory=$false)]
    [string] $LinuxImagePath = "http://cloud-images.ubuntu.com/releases/xenial/release/ubuntu-16.04-server-cloudimg-amd64-disk1.vhd.zip",
    [parameter(HelpMessage="Linux OS sku")]
    [Parameter(ParameterSetName="default", Mandatory=$false)]
    [Parameter(ParameterSetName="tenant", Mandatory=$false)]
    [string] $LinuxOSSku = "16.04-LTS",
    [parameter(HelpMessage="Fully qualified domain name of the azure stack environment. Ex: contoso.com")]
    [Parameter(ParameterSetName="default", Mandatory=$false)]
    [Parameter(ParameterSetName="tenant", Mandatory=$false)]
    [ValidateNotNullOrEmpty()]
    [string]$EnvironmentDomainFQDN,    
    [Parameter(ParameterSetName="default", Mandatory=$false)]
    [Parameter(ParameterSetName="tenant", Mandatory=$false)] 
    [ValidateNotNullOrEmpty()]
    [string]$TenantAdminObjectId = "", 
    [parameter(HelpMessage="Name of the Azure Stack environment to be deployed")]
    [Parameter(ParameterSetName="default", Mandatory=$false)]
    [Parameter(ParameterSetName="tenant", Mandatory=$false)]
    [ValidateNotNullOrEmpty()]
    [string]$EnvironmentName = "AzureStackCanaryCloud",   
    [parameter(HelpMessage="Resource group under which all the utilities need to be placed")]
    [Parameter(ParameterSetName="default", Mandatory=$false)]    [Parameter(ParameterSetName="tenant", Mandatory=$false)]
    [ValidateNotNullOrEmpty()]
    [string]$CanaryUtilitiesRG = "cnur" + [Random]::new().Next(1,9999),
    [parameter(HelpMessage="Resource group under which the virtual machines need to be placed")]
    [Parameter(ParameterSetName="default", Mandatory=$false)]
    [Parameter(ParameterSetName="tenant", Mandatory=$false)]
    [ValidateNotNullOrEmpty()]
    [string]$CanaryVMRG = "cnvr" + [Random]::new().Next(1,99),
    [parameter(HelpMessage="Location where all the resource need to deployed and placed")]
    [Parameter(ParameterSetName="default", Mandatory=$false)]
    [Parameter(ParameterSetName="tenant", Mandatory=$false)]
    [ValidateNotNullOrEmpty()]
    [string]$ResourceLocation = "local",
    [parameter(HelpMessage="Flag to indicate whether to continue Canary after an exception")]
    [Parameter(ParameterSetName="default", Mandatory=$false)]
    [Parameter(ParameterSetName="tenant", Mandatory=$false)]
    [bool] $ContinueOnFailure = $false,
    [parameter(HelpMessage="Number of iterations for which Canary needs to be running in a loop (used in longhaul mode)")]
    [Parameter(ParameterSetName="default", Mandatory=$false)]
    [Parameter(ParameterSetName="tenant", Mandatory=$false)]
    [ValidateNotNullOrEmpty()]
    [int]$NumberOfIterations = 1,
    [parameter(HelpMessage="Specifies whether Canary needs to clean up resources after each run (used in longhaul mode)")]
    [Parameter(ParameterSetName="default", Mandatory=$false)]
    [Parameter(ParameterSetName="tenant", Mandatory=$false)]
    [ValidateNotNullOrEmpty()]
    [switch]$NoCleanup,
    [parameter(HelpMessage="Specifies whether Canary needs to clean up resources when a failure is encountered")]
    [Parameter(ParameterSetName="default", Mandatory=$false)]
    [Parameter(ParameterSetName="tenant", Mandatory=$false)]
    [ValidateNotNullOrEmpty()]
    [switch]$NoCleanupOnFailure,        
    [parameter(HelpMessage="Specifies the path for log files")]
    [Parameter(ParameterSetName="default", Mandatory=$false)]
    [Parameter(ParameterSetName="tenant", Mandatory=$false)]
    [ValidateNotNullOrEmpty()]
    [string]$CanaryLogPath = $env:TMP + "\CanaryLogs$((Get-Date).Ticks)",
	[parameter(HelpMessage="Specifies the file name for canary log file")]
    [Parameter(ParameterSetName="default", Mandatory=$false)]
    [Parameter(ParameterSetName="tenant", Mandatory=$false)]
    [ValidateNotNullOrEmpty()]
    [string]$CanaryLogFileName = "Canary-Basic-$((Get-Date).Ticks).log",
    [parameter(HelpMessage="List of usecases to be excluded from execution")]
    [Parameter(ParameterSetName="default", Mandatory=$false)]
    [Parameter(ParameterSetName="tenant", Mandatory=$false)]  
<<<<<<< HEAD
    [string[]]$ExclusionList = ("GetAzureStackInfraRoleInstance", "DeleteSubscriptionResourceGroup"),
=======
    [string[]]$ExclusionList = ("GetAzureStackInfraRoleInstance", "DeleteSubscriptionResourceGroup", "QueryImagesFromPIR", "DeployARMTemplate", "RetrieveResourceDeploymentTimes", "QueryTheVMsDeployed", "CheckVMCommunicationPreVMReboot", "TransmitMTUSizedPacketsBetweenTenantVMs", "AddDatadiskToVMWithPrivateIP", "ApplyDataDiskCheckCustomScriptExtensionToVMWithPrivateIP", "RestartVMWithPublicIP", "StopDeallocateVMWithPrivateIP", "StartVMWithPrivateIP", "CheckVMCommunicationPostVMReboot", "CheckExistenceOfScreenShotForVMWithPrivateIP", "DeleteVMWithPrivateIP"),
>>>>>>> fcf7fad9
    [parameter(HelpMessage="Lists the available usecases in Canary")]
    [Parameter(ParameterSetName="listavl", Mandatory=$true)]
    [ValidateNotNullOrEmpty()]  
    [switch]$ListAvailable     
)

Import-Module -Name $PSScriptRoot\Canary.Utilities.psm1 -Force -DisableNameChecking
if (-not $ListAvailable.IsPresent)
{
    #requires -Modules AzureRM.Profile, AzureRM.AzureStackAdmin
    #Requires -RunAsAdministrator

    Import-Module -Name $PSScriptRoot\..\Connect\AzureStack.Connect.psm1 -Force
    Import-Module -Name $PSScriptRoot\..\Infrastructure\AzureStack.Infra.psm1 -Force
    Import-Module -Name $PSScriptRoot\..\ComputeAdmin\AzureStack.ComputeAdmin.psm1 -Force
}
else
{
    $ErrorActionPreference = "SilentlyContinue"
}
$runCount = 1
$tmpLogname = $CanaryLogFileName
while ($runCount -le $NumberOfIterations)
{
    if ($NumberOfIterations -gt 1)
    {
        $CanaryUtilitiesRG      = $CanaryUtilitiesRG + $runCount
        $CanaryVMRG             = $CanaryVMRG + $runCount
    }
    $storageAccName         = $CanaryUtilitiesRG + "sa"
    $storageCtrName         = $CanaryUtilitiesRG + "sc"
    $keyvaultName           = $CanaryUtilitiesRG + "kv"
    $keyvaultCertName       = "ASCanaryVMCertificate"
    $kvSecretName           = $keyvaultName.ToLowerInvariant() + "secret"
    $VMAdminUserName        = "CanaryAdmin" 
    $VMAdminUserPass        = "CanaryAdmin@123"
    $canaryUtilPath         = Join-Path -Path $env:TEMP -ChildPath "CanaryUtilities$((Get-Date).Ticks)"
    $linuxImagePublisher    = "Canonical"
    $linuxImageOffer        = "UbuntuServer"
    $linuxImageVersion      = "1.0.0"
    [boolean]$linuxUpload   = $false
    if (Test-Path -Path $canaryUtilPath)
    {
        Remove-Item -Path $canaryUtilPath -Force -Recurse 
    }
    New-Item -Path $canaryUtilPath -ItemType Directory | Out-Null

    #
    # Start Canary 
    #  
    if($ListAvailable){Write-Host "List of scenarios in Canary:" -ForegroundColor Green; $listAvl = $true} else{$listAvl = $false}
    $CanaryLogFileName = [IO.Path]::GetFileNameWithoutExtension($tmpLogname) + "-$runCount" + [IO.Path]::GetExtension($tmpLogname)
    $CanaryLogFile = Join-Path -Path $CanaryLogPath -ChildPath $CanaryLogFileName
    Start-Scenario -Name 'Canary' -Type 'Basic' -LogFilename $CanaryLogFile -ContinueOnFailure $ContinueOnFailure -ListAvailable $listAvl -ExclusionList $ExclusionList

    $SvcAdminEnvironmentName = $EnvironmentName + "-SVCAdmin"
    $TntAdminEnvironmentName = $EnvironmentName + "-Tenant"

    if((-not $EnvironmentDomainFQDN) -and (-not $listAvl))
    {
        $endptres = Invoke-RestMethod "${AdminArmEndpoint}/metadata/endpoints?api-version=1.0" -ErrorAction Stop 
        $EnvironmentDomainFQDN = $endptres.portalEndpoint
        $EnvironmentDomainFQDN = $EnvironmentDomainFQDN.Replace($EnvironmentDomainFQDN.Split(".")[0], "").TrimEnd("/").TrimStart(".") 
    }

    Invoke-Usecase -Name 'CreateAdminAzureStackEnv' -Description "Create Azure Stack environment $SvcAdminEnvironmentName" -UsecaseBlock `
    {
        $asEndpoints = GetAzureStackEndpoints -EnvironmentDomainFQDN $EnvironmentDomainFQDN -ArmEndpoint $AdminArmEndpoint 
        Add-AzureRmEnvironment  -Name ($SvcAdminEnvironmentName) `
                                -ActiveDirectoryEndpoint ($asEndpoints.ActiveDirectoryEndpoint) `
                                -ActiveDirectoryServiceEndpointResourceId ($asEndpoints.ActiveDirectoryServiceEndpointResourceId) `
                                -ResourceManagerEndpoint ($asEndpoints.ResourceManagerEndpoint) `
                                -GalleryEndpoint ($asEndpoints.GalleryEndpoint) `
                                -GraphEndpoint ($asEndpoints.GraphEndpoint) `
                                -GraphAudience ($asEndpoints.GraphEndpoint) `
                                -StorageEndpointSuffix ($asEndpoints.StorageEndpointSuffix) `
                                -AzureKeyVaultDnsSuffix ($asEndpoints.AzureKeyVaultDnsSuffix) `
                                -EnableAdfsAuthentication:$asEndpoints.ActiveDirectoryEndpoint.TrimEnd("/").EndsWith("/adfs", [System.StringComparison]::OrdinalIgnoreCase) `
                                -ErrorAction Stop
    }

    Invoke-Usecase -Name 'LoginToAzureStackEnvAsSvcAdmin' -Description "Login to $SvcAdminEnvironmentName as service administrator" -UsecaseBlock `
    {     
        Add-AzureRmAccount -EnvironmentName $SvcAdminEnvironmentName -Credential $ServiceAdminCredentials -TenantId $TenantID -ErrorAction Stop
    }

    Invoke-Usecase -Name 'SelectDefaultProviderSubscription' -Description "Select the Default Provider Subscription" -UsecaseBlock `
    {
        $defaultSubscription = Get-AzureRmSubscription -SubscriptionName "Default Provider Subscription" -ErrorAction Stop
        if ($defaultSubscription)
        {
            $defaultSubscription | Select-AzureRmSubscription
        }
    } 
    
    if ($resLocation = (Get-AzsLocation -ErrorAction SilentlyContinue).Name) {if ($resLocation -ne $ResourceLocation) {$ResourceLocation = $resLocation}}

    Invoke-Usecase -Name 'ListFabricResourceProviderInfo' -Description "List FabricResourceProvider(FRP) information like storage shares, capacity, logical networks etc." -UsecaseBlock `
    {
        Invoke-Usecase -Name 'GetAzureStackInfraRole' -Description "List all infrastructure roles" -UsecaseBlock `
        {
            Get-AzsInfrastructureRole -Location $ResourceLocation
        }

        Invoke-Usecase -Name 'GetAzureStackInfraRoleInstance' -Description "List all infrastructure role instances" -UsecaseBlock `
        {
            Get-AzsInfrastructureRoleInstance -Location $ResourceLocation
        }

        Invoke-Usecase -Name 'GetAzureStackLogicalNetwork' -Description "List all logical networks" -UsecaseBlock `
        {
            Get-AzsLogicalNetwork -Location $ResourceLocation
        }

        Invoke-Usecase -Name 'GetAzureStackStorageCapacity' -Description "List storage capacity" -UsecaseBlock `
        {
            Get-AzSStorageSubsystem -Location $ResourceLocation
        }

        Invoke-Usecase -Name 'GetAzureStackInfrastructureShare' -Description "List all storage file shares" -UsecaseBlock `
        {
            Get-AzsInfrastructureShare -Location $ResourceLocation
        }

        Invoke-Usecase -Name 'GetAzureStackScaleUnit' -Description "List Azure Stack scale units in specified Region" -UsecaseBlock `
        {
            Get-AzsScaleUnit -Location $ResourceLocation
        }

        Invoke-Usecase -Name 'GetAzureStackScaleUnitNode' -Description "List nodes in scale unit" -RetryCount 2 -RetryDelayInSec 20 -UsecaseBlock `
        {
            Get-AzsScaleUnitNode -Location $ResourceLocation
        }

        Invoke-Usecase -Name 'GetAzureStackIPPool' -Description "List all IP pools" -UsecaseBlock `
        {
            Get-AzsIpPool -Location $ResourceLocation
        }

        Invoke-Usecase -Name 'GetAzureStackMacPool' -Description "List all MAC address pools " -UsecaseBlock `
        {
            Get-AzsMacPool -Location $ResourceLocation
        }

        Invoke-Usecase -Name 'GetAzureStackGatewayPool' -Description "List all gateway pools" -UsecaseBlock `
        {
            Get-AzsGatewayPool -Location $ResourceLocation
        }

        Invoke-Usecase -Name 'GetAzureStackSLBMux' -Description "List all SLB MUX instances" -UsecaseBlock `
        {
            Get-AzsSlbMux -Location $ResourceLocation
        }

        Invoke-Usecase -Name 'GetAzureStackGateway' -Description "List all gateway" -UsecaseBlock `
        {
            Get-AzsGateway -Location $ResourceLocation
        }            
    }
   
    Invoke-Usecase -Name 'ListHealthResourceProviderAlerts' -Description "List all HealthResourceProvider(HRP) alerts " -UsecaseBlock `
    {     
        Invoke-Usecase -Name 'GetAzureStackAlert' -Description "List all alerts" -UsecaseBlock `
        {
            Get-AzsAlert -Location $ResourceLocation
        }
    }

    Invoke-Usecase -Name 'ListUpdatesResourceProviderInfo' -Description "List URP information like summary of updates available, update to be applied, last update applied etc." -UsecaseBlock `
    {        
        Invoke-Usecase -Name 'GetAzureStackUpdateSummary' -Description "List summary of updates status" -UsecaseBlock `
        {
            Get-AzSUpdateLocation -Location $ResourceLocation
        }

        Invoke-Usecase -Name 'GetAzureStackUpdateToApply' -Description "List all updates that can be applied" -UsecaseBlock `
        {
            Get-AzsUpdate -Location $ResourceLocation
        }         
    }
    
    if ($WindowsISOPath)
    {
        Invoke-Usecase -Name 'UploadWindows2016ImageToPIR' -Description "Uploads a windows server 2016 image to the PIR" -UsecaseBlock `
        {
            if (-not (Get-AzureRmVMImage -Location $ResourceLocation -PublisherName "MicrosoftWindowsServer" -Offer "WindowsServer" -Sku "2016-Datacenter-Core" -ErrorAction SilentlyContinue))
            {
                New-AzsServer2016VMImage -ISOPath $WindowsISOPath -Location $ResourceLocation -Version Core -CreateGalleryItem $false
            }
        }
    }

    if ((Get-Volume ((Get-Item -Path $ENV:TMP).PSDrive.Name) -ErrorAction SilentlyContinue).SizeRemaining/1GB -gt 35)
    {
        [boolean]$invalidUri = $false
        try {Invoke-WebRequest -Uri $LinuxImagePath -UseBasicParsing -DisableKeepAlive -Method Head -ErrorAction SilentlyContinue | Out-Null} 
        catch {$invalidUri = $true}
        if (-not $invalidUri)
        {
            Invoke-Usecase -Name 'UploadLinuxImageToPIR' -Description "Uploads Linux image to the PIR" -UsecaseBlock `
            {
                try 
                {
                    if (-not (Get-AzureRmVMImage -Location $ResourceLocation -PublisherName $linuxImagePublisher -Offer $linuxImageOffer -Sku $LinuxOSSku -ErrorAction SilentlyContinue))
                    {
                        $CanaryCustomImageFolder = Join-Path -Path $env:TMP -childPath "CanaryCustomImage$((Get-Date).Ticks)"
                        if (Test-Path -Path $CanaryCustomImageFolder)
                        {
                            Remove-Item -Path $CanaryCustomImageFolder -Force -Recurse 
                        }
                        New-Item -Path $CanaryCustomImageFolder -ItemType Directory
                        $CustomVHDPath = CopyImage -ImagePath $LinuxImagePath -OutputFolder $CanaryCustomImageFolder
                        Add-AzsVMImage -publisher $linuxImagePublisher -offer $linuxImageOffer -sku $LinuxOSSku -version $linuxImageVersion -osDiskLocalPath $CustomVHDPath -osType Linux -Location $ResourceLocation -CreateGalleryItem $false
                        Remove-Item $CanaryCustomImageFolder -Force -Recurse
                        Set-Variable -Name linuxUpload -Value $true -Scope 1
                    }    
                }
                catch
                {
                    Remove-Item -Path $CanaryCustomImageFolder -Force -Recurse
                    throw [System.Exception]"Failed to upload the linux image to PIR. `n$($_.Exception.Message)"            
                }
            }
        }
    }

    if (($TenantAdminCredentials) -or ($ListAvailable))
    {
        $subscriptionRGName                 = $CanaryUtilitiesRG + "subscrrg" + [Random]::new().Next(1,999)
        $tenantPlanName                     = $CanaryUtilitiesRG + "tenantplan" + [Random]::new().Next(1,999)        
        $tenantOfferName                    = $CanaryUtilitiesRG + "tenantoffer" + [Random]::new().Next(1,999)
        $tenantSubscriptionName             = $CanaryUtilitiesRG + "tenantsubscription" + [Random]::new().Next(1,999)            
        $canaryDefaultTenantSubscription    = $CanaryUtilitiesRG + "tenantdefaultsubscription" + [Random]::new().Next(1,999) 

        if ((-not $TenantArmEndpoint) -and (-not $ListAvailable.IsPresent))
        {
            throw [System.Exception] "Tenant ARM endpoint is required."
        }

        Invoke-Usecase -Name 'CreateTenantAzureStackEnv' -Description "Create Azure Stack environment $TntAdminEnvironmentName" -UsecaseBlock `
        {
            $asEndpoints = GetAzureStackEndpoints -EnvironmentDomainFQDN $EnvironmentDomainFQDN -ArmEndpoint $TenantArmEndpoint
            Add-AzureRmEnvironment  -Name ($TntAdminEnvironmentName) `
                                    -ActiveDirectoryEndpoint ($asEndpoints.ActiveDirectoryEndpoint) `
                                    -ActiveDirectoryServiceEndpointResourceId ($asEndpoints.ActiveDirectoryServiceEndpointResourceId) `
                                    -ResourceManagerEndpoint ($asEndpoints.ResourceManagerEndpoint) `
                                    -GalleryEndpoint ($asEndpoints.GalleryEndpoint) `
                                    -GraphEndpoint ($asEndpoints.GraphEndpoint) `
                                    -GraphAudience ($asEndpoints.GraphEndpoint) `
                                    -StorageEndpointSuffix ($asEndpoints.StorageEndpointSuffix) `
                                    -AzureKeyVaultDnsSuffix ($asEndpoints.AzureKeyVaultDnsSuffix) `
                                    -EnableAdfsAuthentication:$asEndpoints.ActiveDirectoryEndpoint.TrimEnd("/").EndsWith("/adfs", [System.StringComparison]::OrdinalIgnoreCase) `
                                    -ErrorAction Stop
        }

        Invoke-Usecase -Name 'CreateResourceGroupForTenantSubscription' -Description "Create a resource group $subscriptionRGName for the tenant subscription" -UsecaseBlock `
        {        
            if (Get-AzureRmResourceGroup -Name $subscriptionRGName -ErrorAction SilentlyContinue)
            {
                Remove-AzureRmResourceGroup -Name $subscriptionRGName -Force -ErrorAction Stop
            }
            New-AzureRmResourceGroup -Name $subscriptionRGName -Location $ResourceLocation -ErrorAction Stop 
        }

        Invoke-Usecase -Name 'CreateTenantPlan' -Description "Create a tenant plan" -UsecaseBlock `
        {      
            $asToken = NewAzureStackToken -AADTenantId $TenantID -EnvironmentDomainFQDN $EnvironmentDomainFQDN -Credentials $ServiceAdminCredentials -ArmEndPoint $AdminArmEndpoint
            $defaultSubscription = Get-AzureRmSubscription -SubscriptionName "Default Provider Subscription" -ErrorAction Stop            
            $asCanaryQuotas = NewAzureStackDefaultQuotas -ResourceLocation $ResourceLocation -SubscriptionId $defaultSubscription.SubscriptionId -AADTenantID $TenantID -EnvironmentDomainFQDN $EnvironmentDomainFQDN -Credentials $ServiceAdminCredentials -ArmEndPoint $AdminArmEndPoint
            New-AzureRMPlan -Name $tenantPlanName -DisplayName $tenantPlanName -ArmLocation $ResourceLocation -ResourceGroup $subscriptionRGName -QuotaIds $asCanaryQuotas -ErrorAction Stop
        }

        Invoke-Usecase -Name 'CreateTenantOffer' -Description "Create a tenant offer" -UsecaseBlock `
        {       
            if ($ascanaryPlan = Get-AzureRMPlan -Managed -ResourceGroup $subscriptionRGName | Where-Object Name -eq $tenantPlanName )
            {
                New-AzureRMOffer -Name $tenantOfferName -DisplayName $tenantOfferName -State Public -BasePlanIds @($ascanaryPlan.Id) -ArmLocation $ResourceLocation -ResourceGroup $subscriptionRGName -ErrorAction Stop
            }
        }

        Invoke-Usecase -Name 'CreateTenantDefaultManagedSubscription' -Description "Create a default managed subscription for the tenant" -UsecaseBlock `
        {       
            if (-not (Get-AzureRMManagedSubscription | Where-Object DisplayName -eq $canaryDefaultTenantSubscription))
            {
                $asCanaryOffer = Get-AzureRMOffer -Name $tenantOfferName -Managed -ResourceGroup $subscriptionRGName -ErrorAction Stop
                New-AzureRmManagedSubscription -Owner $TenantAdminCredentials.UserName -OfferId $asCanaryOffer.Id -DisplayName $canaryDefaultTenantSubscription -ErrorAction Stop  
            }   
            return $true
        }

        Invoke-Usecase -Name 'LoginToAzureStackEnvAsTenantAdmin' -Description "Login to $TntAdminEnvironmentName as tenant administrator" -UsecaseBlock `
        {     
            Add-AzureRmAccount -EnvironmentName $TntAdminEnvironmentName -Credential $TenantAdminCredentials -TenantId $TenantID -ErrorAction Stop
        }

        Invoke-Usecase -Name 'CreateTenantSubscription' -Description "Create a subcsription for the tenant and select it as the current subscription" -UsecaseBlock `
        {
            Set-AzureRmContext -SubscriptionName $canaryDefaultTenantSubscription
            $asCanaryOffer = Get-AzureRmOffer -Provider "Default" -ErrorAction Stop | Where-Object Name -eq $tenantOfferName
            $asTenantSubscription = New-AzureRmTenantSubscription -OfferId $asCanaryOffer.Id -DisplayName $tenantSubscriptionName -ErrorAction Stop
            if ($asTenantSubscription)
            {
                Get-AzureRmSubscription -SubscriptionName $asTenantSubscription.DisplayName | Select-AzureRmSubscription -ErrorAction Stop
<<<<<<< HEAD
            }           
=======
            }          
>>>>>>> fcf7fad9
        } 

        Invoke-Usecase -Name 'RoleAssignmentAndCustomRoleDefinition' -Description "Assign a reader role and create a custom role definition" -UsecaseBlock `
        {
            if (-not $ListAvailable.IsPresent)
            {         
                $servicePrincipal = (Get-AzureRmADServicePrincipal)[0]             
                $customRoleName = "CustomCanaryRole-" + [Random]::new().Next(1,99)            
            }
        
            Invoke-Usecase -Name 'ListAssignedRoles' -Description "List assigned roles to Service Principle - $($servicePrincipal.DisplayName)" -UsecaseBlock `
            {
	            Get-AzureRmRoleAssignment -ObjectId $servicePrincipal.Id -ErrorAction Stop
            }

            Invoke-Usecase -Name 'ListExistingRoleDefinitions' -Description "List existing Role Definitions" -UsecaseBlock `
            {
	            $availableRoles = Get-AzureRmRoleDefinition -ErrorAction Stop                
                if (-not $availableRoles)
                {
                    throw [System.Exception] "No roles are available."
                }   
                else
                {
                    $availableRoles
                    $availableRolesNames = $availableRoles.Name
                    $mustHaveRoles = @("Owner", "Reader", "Contributor")
                    $match = Compare-Object $mustHaveRoles $availableRolesNames
                    if ($match -and ($match | Where-Object {$_.SideIndicator -eq "<="}))
                    {
                        $notAvailableRoles = ($match | Where-Object {$_.SideIndicator -eq "<="}).InputObject
                        throw [System.Exception] "Some must have Role Definitions are not available. Number of missing Role Definitions - $($notAvailableRoles.Count). Missing Role Definitions - $notAvailableRoles"
                    }
                }                
            }

            Invoke-Usecase -Name 'GetProviderOperations' -Description "Get provider operations for all resource providers" -UsecaseBlock `
            {
	            $resourceProviders = Get-AzureRmResourceProvider -ListAvailable
                # Some of the RPs have not implemented their operations API yet. So update this exclusion list whenever any RP implements its operations API
                $rpOperationsExclusionList = @("Microsoft.Commerce", "Microsoft.Gallery", "Microsoft.Insights")
                $totalOperationsPerRP = @()    
                foreach($rp in $resourceProviders)
                {
                    $operations = Get-AzureRMProviderOperation "$($rp.ProviderNamespace)/*" -ErrorAction Stop
                    $operationObj = New-Object -TypeName System.Object            
                    $operationObj | Add-Member -Type NoteProperty -Name ResourceProvider -Value $rp.ProviderNamespace 
                    if (-not $operations)
                    {
                        $operationObj | Add-Member -Type NoteProperty -Name TotalProviderOperations -Value 0 
                    }
                    else
                    {
                        $operationObj | Add-Member -Type NoteProperty -Name TotalProviderOperations -Value $operations.Count 
                    }
                    $totalOperationsPerRP += $operationObj                    
                }
                $totalOperationsPerRP
                if ($totalOperationsPerRP -and ($totalOperationsPerRP | Where-Object {$_.TotalProviderOperations -eq 0}))
                {
                    $rpWithNoOperations = ($totalOperationsPerRP | Where-Object {$_.TotalProviderOperations -eq 0}).ResourceProvider
                    $match = Compare-Object $rpOperationsExclusionList $rpWithNoOperations
                    if ($match -and ($match | Where-Object {$_.SideIndicator -eq "=>"}))
                    {
                        $missed = ($match | Where-Object {$_.SideIndicator -eq "=>"}).InputObject
                        throw [System.Exception] "Some Resource Providers have zero Provider Operations. Number of Resource Providers with zero Provider Operations - $($missed.Count). Resource Providers with zero Provider Operations - $missed"
                    }
                }
            }

            Invoke-Usecase -Name 'AssignReaderRole' -Description "Assign Reader role to Service Principle - $($servicePrincipal.DisplayName)" -UsecaseBlock `
            {
                $readerRole = Get-AzureRmRoleDefinition -Name Reader 
                $subscriptionID = (Get-AzureRmSubscription -SubscriptionName $tenantSubscriptionName).SubscriptionId                
                $allAssignedRoles = Get-AzureRmRoleAssignment -ObjectId $servicePrincipal.Id -ErrorAction Stop
                if ($subscriptionID -and $readerRole -and (-not $allAssignedRoles -or ($allAssignedRoles -and -not ($allAssignedRoles | Where-Object {$_.RoleDefinitionName -eq $readerRole.Name}))))
                {
	                New-AzureRmRoleAssignment -Scope "/Subscriptions/$subscriptionID" -RoleDefinitionName $readerRole.Name -ObjectId $servicePrincipal.Id -ErrorAction Stop
                }                
            }

            Invoke-Usecase -Name 'VerifyReaderRoleAssignment' -Description "Verify if the Service Principle has got Reader role assigned successfully" -UsecaseBlock `
            {
                $readerRole = Get-AzureRmRoleDefinition -Name Reader 
                $subscriptionID = (Get-AzureRmSubscription -SubscriptionName $tenantSubscriptionName).SubscriptionId
	            if ($subscriptionID -and $readerRole -and (-not (Get-AzureRmRoleAssignment -RoleDefinitionName $readerRole.Name -Scope "/Subscriptions/$subscriptionID" -ErrorAction Stop)))
                {
                    throw [System.Exception] "Unable to assign role ($readerRole.Name) to Service Principle ($servicePrincipal.Id) for subscription $tenantSubscriptionName"
                }                    
            }

            Invoke-Usecase -Name 'RemoveReaderRoleAssignment' -Description "Remove Reader role assignment from Service Principle - $($servicePrincipal.DisplayName)" -UsecaseBlock `
            {
                $parameters = @{}
                if ((Get-Module AzureRM -ListAvailable).Version -le "1.2.10") {$parameters = @{"Force" = $True}}
                $readerRole = Get-AzureRmRoleDefinition -Name Reader 
                $subscriptionID = (Get-AzureRmSubscription -SubscriptionName $tenantSubscriptionName).SubscriptionId
                if ($subscriptionID -and $readerRole -and (Get-AzureRmRoleAssignment -RoleDefinitionName $readerRole.Name -Scope "/Subscriptions/$subscriptionID" -ErrorAction Stop))
                {                
	                Remove-AzureRmRoleAssignment -Scope "/Subscriptions/$subscriptionID" -RoleDefinitionName $readerRole.Name -ObjectId $servicePrincipal.Id -ErrorAction Stop @parameters
                }
            }           
            
            Invoke-Usecase -Name 'CustomRoleDefinition' -Description "Create a custom Role Definition - $customRoleName" -UsecaseBlock `
            {
                $subscriptionID = (Get-AzureRmSubscription -SubscriptionName $tenantSubscriptionName).SubscriptionId                
                if (Get-AzureRmRoleDefinition -Name $customRoleName)
                {
                    Remove-AzureRmRoleDefinition -Name $customRoleName -Scope "/Subscriptions/$subscriptionID" -Force -ErrorAction Stop
                }                               
	            $role = Get-AzureRmRoleDefinition -Name Reader                
                $role.Id = $null                
                $role.Name = $customRoleName
                $role.Description = "Custom role definition for Canary"
                $role.Actions.Clear()
                $role.Actions.Add("Microsoft.Authorization/*/Read")
                $role.AssignableScopes.Clear()
                $role.AssignableScopes.Add("/Subscriptions/$subscriptionID")
                New-AzureRmRoleDefinition -Role $role -ErrorAction Stop
                if (-not (Get-AzureRmRoleDefinition -Name $customRoleName -Scope "/Subscriptions/$subscriptionID" -ErrorAction Stop))
                {
                    throw [System.Exception] "Unable to create custom role definition ($customRoleName) for subscription $tenantSubscriptionName"
                }                               
            }

            Invoke-Usecase -Name 'ListRoleDefinitionsAfterCustomRoleCreation' -Description "List existing Role Definitions" -UsecaseBlock `
            {
	            $availableRoles = Get-AzureRmRoleDefinition -ErrorAction Stop               
                if (-not $availableRoles)
                {
                    throw [System.Exception] "No roles are available."
                }   
                else
                {
                    $availableRoles
                    $availableRolesNames = $availableRoles.Name
                    $mustHaveRoles = @("Owner", "Reader", "Contributor")
                    $match = Compare-Object $mustHaveRoles $availableRolesNames
                    if ($match -and ($match | Where-Object {$_.SideIndicator -eq "<="}))
                    {
                        $notAvailableRoles = ($match | Where-Object {$_.SideIndicator -eq "<="}).InputObject
                        throw [System.Exception] "Some must have Role Definitions are not available. Number of missing Role Definitions - $($notAvailableRoles.Count). Missing Role Definitions - $notAvailableRoles"
                    }
                }                
            }

            Invoke-Usecase -Name 'RemoveCustomRoleDefinition' -Description "Remove custom role definition - $customRoleName" -UsecaseBlock `
            {
                $subscriptionID = (Get-AzureRmSubscription -SubscriptionName $tenantSubscriptionName).SubscriptionId
                if(Get-AzureRmRoleDefinition -Name $customRoleName -Scope "/Subscriptions/$subscriptionID" -ErrorAction Stop)
                {
	                Remove-AzureRmRoleDefinition -Name $customRoleName -Scope "/Subscriptions/$subscriptionID" -Force -ErrorAction Stop                
                }
                else
                {
                    throw [System.Exception] "Custom role definition ($customRoleName) for subscription $tenantSubscriptionName is not available"
                }
            }
        }

        Invoke-Usecase -Name 'RegisterResourceProviders' -Description "Register resource providers" -UsecaseBlock `
        {
            $parameters = @{}
            if ((Get-Module AzureRM -ListAvailable).Version -le "1.2.10") {$parameters = @{"Force" = $True}}
            ("Microsoft.Storage", "Microsoft.Compute", "Microsoft.Network", "Microsoft.KeyVault") | ForEach-Object {Get-AzureRmResourceProvider -ProviderNamespace $_} | Register-AzureRmResourceProvider @parameters
            $sleepTime = 0        
            while($true)
            {
                $sleepTime += 10
                Start-Sleep -Seconds  10
                $requiredRPs = Get-AzureRmResourceProvider -ListAvailable | Where-Object {$_.ProviderNamespace -in ("Microsoft.Storage", "Microsoft.Compute", "Microsoft.Network", "Microsoft.KeyVault")}
                $notRegistered = $requiredRPs | Where-Object {$_.RegistrationState -ne "Registered"}
                $registered = $requiredRPs | Where-Object {$_.RegistrationState -eq "Registered"}
                if (($sleepTime -ge 120) -and $notRegistered)
                {
                    Get-AzureRmResourceProvider | Format-Table
                    throw [System.Exception] "Resource providers did not get registered in time."
                }
                elseif ($registered.Count -eq $requiredRPs.Count)
                {
                    break
                }
            }
            Get-AzureRmResourceProvider | Format-Table             
        }         
    }

    Invoke-Usecase -Name 'CreateResourceGroupForUtilities' -Description "Create a resource group $CanaryUtilitiesRG for the placing the utility files" -UsecaseBlock `
    {        
        if (Get-AzureRmResourceGroup -Name $CanaryUtilitiesRG -ErrorAction SilentlyContinue)
        {
            Remove-AzureRmResourceGroup -Name $CanaryUtilitiesRG -Force -ErrorAction Stop
        }
        New-AzureRmResourceGroup -Name $CanaryUtilitiesRG -Location $ResourceLocation -ErrorAction Stop 
    }

    Invoke-Usecase -Name 'CreateStorageAccountForUtilities' -Description "Create a storage account for the placing the utility files" -UsecaseBlock `
    {      
        New-AzureRmStorageAccount -ResourceGroupName $CanaryUtilitiesRG -Name $storageAccName -Type Standard_LRS -Location $ResourceLocation -ErrorAction Stop
    }

    Invoke-Usecase -Name 'CreateStorageContainerForUtilities' -Description "Create a storage container for the placing the utility files" -UsecaseBlock `
    {        
        $asStorageAccountKey = Get-AzureRmStorageAccountKey -ResourceGroupName $CanaryUtilitiesRG -Name $storageAccName -ErrorAction Stop
        if ($asStorageAccountKey)
        {
            $storageAccountKey = $asStorageAccountKey.Key1
        }
        $asStorageContext = New-AzureStorageContext -StorageAccountName $storageAccName -StorageAccountKey $storageAccountKey -ErrorAction Stop
        if ($asStorageContext)
        {
            New-AzureStorageContainer -Name $storageCtrName -Permission Container -Context $asStorageContext -ErrorAction Stop   
        }
    }

    Invoke-Usecase -Name 'CreateDSCScriptResourceUtility' -Description "Create a DSC script resource that checks for internet connection" -UsecaseBlock `
    {      
        $dscScriptPath = Join-Path -Path $canaryUtilPath -ChildPath "DSCScriptResource"
        $dscScriptName = "ASCheckNetworkConnectivityUtil.ps1"
        NewAzureStackDSCScriptResource -DSCScriptResourceName $dscScriptName -DestinationPath $dscScriptPath
    }

    Invoke-Usecase -Name 'CreateCustomScriptResourceUtility' -Description "Create a custom script resource that checks for the presence of data disks" -UsecaseBlock `
    {      
        $customScriptPath = $canaryUtilPath
        $customScriptName = "ASCheckDataDiskUtil.ps1"
        NewAzureStackCustomScriptResource -CustomScriptResourceName $customScriptName -DestinationPath $customScriptPath
    }

    Invoke-Usecase -Name 'CreateDataDiskForVM' -Description "Create a data disk to be attached to the VMs" -UsecaseBlock `
    {      
        $vhdPath = Join-Path -Path $canaryUtilPath -Childpath "VMDataDisk.VHD"
        NewAzureStackDataVHD -FilePath $vhdPath -VHDSizeInGB 1
    }
        
    Invoke-Usecase -Name 'UploadUtilitiesToBlobStorage' -Description "Upload the canary utilities to the blob storage" -UsecaseBlock `
    {    
        try
        {  
            $asStorageAccountKey = Get-AzureRmStorageAccountKey -ResourceGroupName $CanaryUtilitiesRG -Name $storageAccName -ErrorAction Stop
            if ($asStorageAccountKey)
            {
                $storageAccountKey = $asStorageAccountKey.Key1
            }
            $asStorageContext = New-AzureStorageContext -StorageAccountName $storageAccName -StorageAccountKey $storageAccountKey -ErrorAction Stop
            if ($asStorageContext)
            {
                $files = Get-ChildItem -Path $canaryUtilPath -File
                foreach ($file in $files)
                {
                    if ($file.Extension -match "VHD")
                    {
                        Set-AzureStorageBlobContent -Container $storageCtrName -File $file.FullName -BlobType Page -Context $asStorageContext -Force -ErrorAction Stop     
                    }
                    else 
                    {
                        Set-AzureStorageBlobContent -Container $storageCtrName -File $file.FullName -Context $asStorageContext -Force -ErrorAction Stop             
                    }
                }
            }
        }
        finally
        {
            if (Test-Path -Path $canaryUtilPath)
            {
                Remove-Item -Path $canaryUtilPath -Recurse -Force
            }
        }
    }

    Invoke-Usecase -Name 'CreateKeyVaultStoreForCertSecret' -Description "Create a key vault store to put the certificate secret" -UsecaseBlock `
    {      
        if ($certExists = Get-ChildItem -Path "cert:\LocalMachine\My" | Where-Object Subject -Match $keyvaultCertName)
        {
            $certExists | Remove-Item -Force
        }
        New-SelfSignedCertificate -DnsName $keyvaultCertName -CertStoreLocation "cert:\LocalMachine\My" -ErrorAction Stop | Out-Null
        Add-Type -AssemblyName System.Web
        $certPasswordString = [System.Web.Security.Membership]::GeneratePassword(12,2)
        $certPassword = ConvertTo-SecureString -String $certPasswordString -AsPlainText -Force
        $kvCertificateName = $keyvaultCertName + ".pfx"
        $kvCertificatePath = "$env:TEMP\$kvCertificateName" 
        Get-ChildItem -Path "cert:\localMachine\my" | Where-Object Subject -Match $keyvaultCertName | Export-PfxCertificate -FilePath $kvCertificatePath -Password $certPassword | Out-Null
        $fileContentBytes     = get-content $kvCertificatePath -Encoding Byte
        $fileContentEncoded   = [System.Convert]::ToBase64String($fileContentBytes)
        $jsonObject = @"
        {
        "data": "$filecontentencoded",
        "dataType" :"pfx",
        "password": "$certPasswordString"
        }
"@ 
        $jsonObjectBytes = [System.Text.Encoding]::UTF8.GetBytes($jsonObject)
        $jsonEncoded     = [System.Convert]::ToBase64String($jsonObjectBytes)
        New-AzureRmKeyVault -VaultName $keyvaultName -ResourceGroupName $CanaryUtilitiesRG -Location $ResourceLocation -sku standard -EnabledForDeployment -EnabledForTemplateDeployment -ErrorAction Stop | Out-Null
        if (-not [string]::IsNullOrWhiteSpace($TenantAdminObjectId)) 
        {
            Set-AzureRmKeyVaultAccessPolicy -VaultName $keyvaultName -ResourceGroupName $CanaryUtilitiesRG -ObjectId $TenantAdminObjectId -BypassObjectIdValidation -PermissionsToKeys all -PermissionsToSecrets all  
        }
        $kvSecret = ConvertTo-SecureString -String $jsonEncoded -AsPlainText -Force
        Set-AzureKeyVaultSecret -VaultName $keyvaultName -Name $kvSecretName -SecretValue $kvSecret -ErrorAction Stop
    }

    Invoke-Usecase -Name 'CreateResourceGroupForVMs' -Description "Create a resource group $CanaryVMRG for the placing the VMs and corresponding resources" -UsecaseBlock `
    {        
        if (Get-AzureRmResourceGroup -Name $CanaryVMRG -ErrorAction SilentlyContinue)
        {
            Remove-AzureRmResourceGroup -Name $CanaryVMRG -Force -ErrorAction Stop
        }
        New-AzureRmResourceGroup -Name $CanaryVMRG -Location $ResourceLocation -ErrorAction Stop 
    }

    $pirQueryRes = Invoke-Usecase -Name 'QueryImagesFromPIR' -Description "Queries the images in Platform Image Repository to retrieve the OS Version to deploy on the VMs" -UsecaseBlock `
    {
        $osVersion = ""
        [boolean]$linuxImgExists = $false
        $sw = [system.diagnostics.stopwatch]::startNew()
        while (([string]::IsNullOrEmpty($osVersion)) -and ($sw.ElapsedMilliseconds -lt 300000))
        {
            # Returns all the images that are available in the PIR
            $pirImages = Get-AzureRmVMImagePublisher -Location $ResourceLocation | Get-AzureRmVMImageOffer | Get-AzureRmVMImageSku | Get-AzureRMVMImage | Get-AzureRmVMImage

            foreach($image in $pirImages)
            {
                # Canary specific check to see if the required Ubuntu image was successfully uploaded and available in PIR
                if ($image.PublisherName.Equals("Canonical") -and $image.Offer.Equals("UbuntuServer") -and $image.Skus.Equals($LinuxOSSku))
                {
                    $linuxImgExists = $true
                }

                if ($image.PublisherName.Equals("MicrosoftWindowsServer") -and $image.Offer.Equals("WindowsServer") -and $image.Skus.Equals("2016-Datacenter-Core"))
                {
                    $osVersion = "2016-Datacenter-Core"
                }
                elseif ($image.PublisherName.Equals("MicrosoftWindowsServer") -and $image.Offer.Equals("WindowsServer") -and $image.Skus.Equals("2016-Datacenter"))
                {
                    $osVersion = "2016-Datacenter"
                }
                elseif ($image.PublisherName.Equals("MicrosoftWindowsServer") -and $image.Offer.Equals("WindowsServer") -and $image.Skus.Equals("2012-R2-Datacenter"))
                {
                    $osVersion = "2012-R2-Datacenter"
                }
            }
            Start-Sleep -Seconds 20  
        } 
        $sw.Stop()
        if (($linuxUpload) -and (-not $linuxImgExists))
        {
            throw [System.Exception] "Unable to find Ubuntu image (Ubuntu $LinuxOSSku) in PIR or failed to retrieve the image from PIR"
        }
        if ([string]::IsNullOrEmpty($osVersion))
        {
            throw [System.Exception] "Unable to find windows image in PIR or failed to retrieve the image from PIR"
        }
        $osVersion, $linuxImgExists
    }
    #[string]$osVersion = $pirQueryRes[2]
    #[boolean]$linuxImgExists = $pirQueryRes[3]

    Invoke-Usecase -Name 'DeployARMTemplate' -Description "Deploy ARM template to setup the virtual machines" -UsecaseBlock `
    {        
        $kvSecretId = (Get-AzureKeyVaultSecret -VaultName $keyVaultName -Name $kvSecretName -IncludeVersions -ErrorAction Stop).Id  
        $templateDeploymentName = "CanaryVMDeployment"
        $parameters = @{"VMAdminUserName"           = $VMAdminUserName;
                        "VMAdminUserPassword"       = $VMAdminUserPass;
                        "ASCanaryUtilRG"            = $CanaryUtilitiesRG;
                        "ASCanaryUtilSA"            = $storageAccName;
                        "ASCanaryUtilSC"            = $storageCtrName;
                        "vaultName"                 = $keyvaultName;
                        "windowsOSVersion"          = $osVersion;
                        "secretUrlWithVersion"      = $kvSecretId;
                        "LinuxImagePublisher"       = $linuxImagePublisher;
                        "LinuxImageOffer"           = $linuxImageOffer;
                        "LinuxImageSku"             = $LinuxOSSku;
                        "storageAccountEndPoint"    = "https://$EnvironmentDomainFQDN/"}   
        if (-not $linuxImgExists)
        {
            $templateError = Test-AzureRmResourceGroupDeployment -ResourceGroupName $CanaryVMRG -TemplateFile $PSScriptRoot\azuredeploy.json -TemplateParameterObject $parameters
        }
        elseif ($linuxImgExists) 
        {
            $templateError = Test-AzureRmResourceGroupDeployment -ResourceGroupName $CanaryVMRG -TemplateFile $PSScriptRoot\azuredeploy.nolinux.json -TemplateParameterObject $parameters
        }
        
        if ((-not $templateError) -and ($linuxImgExists))
        {
            New-AzureRmResourceGroupDeployment -Name $templateDeploymentName -ResourceGroupName $CanaryVMRG -TemplateFile $PSScriptRoot\azuredeploy.json -TemplateParameterObject $parameters -Verbose -ErrorAction Stop
        }
        elseif (-not $templateError) {
            New-AzureRmResourceGroupDeployment -Name $templateDeploymentName -ResourceGroupName $CanaryVMRG -TemplateFile $PSScriptRoot\azuredeploy.nolinux.json -TemplateParameterObject $parameters -Verbose -ErrorAction Stop    
        }
        else 
        {
            throw [System.Exception] "Template validation failed. `n$($templateError.Message)"
        }
    }

    Invoke-Usecase -Name 'RetrieveResourceDeploymentTimes' -Description "Retrieves the resources deployment times from the ARM template deployment" -UsecaseBlock `
    {
        $templateDeploymentName = "CanaryVMDeployment"
        (Get-AzureRmResourceGroupDeploymentOperation -Deploymentname $templateDeploymentName -ResourceGroupName $CanaryVMRG).Properties | Select-Object @{Name="ResourceName";Expression={$_.TargetResource.ResourceName}},Duration,ProvisioningState,@{Name="ResourceType";Expression={$_.TargetResource.ResourceType}},ProvisioningOperation,StatusCode | Format-Table -AutoSize
    }

    $canaryWindowsVMList = @()
    $canaryWindowsVMList = Invoke-Usecase -Name 'QueryTheVMsDeployed' -Description "Queries for the VMs that were deployed using the ARM template" -UsecaseBlock `
    {
        $canaryWindowsVMList = @()        
        $vmList = Get-AzureRmVm -ResourceGroupName $CanaryVMRG -ErrorAction Stop
        $vmList = $vmList | Where-Object {$_.OSProfile.WindowsConfiguration}
        foreach ($vm in $vmList)
        {
            $vmObject = New-Object -TypeName System.Object
            $vmIPConfig = @()
            $privateIP  = @()
            $publicIP   = @()
            $vmObject | Add-Member -Type NoteProperty -Name VMName -Value $vm.Name 
            foreach ($nic in $vm.NetworkInterfaceIds)
            {
                $vmIPConfig += (Get-AzureRmNetworkInterface -ResourceGroupName $CanaryVMRG | Where-Object Id -match $nic).IpConfigurations
            } 
            foreach ($ipConfig in $vmIPConfig)
            {
                if ($pvtIP = $ipConfig.PrivateIpAddress)
                {
                    $privateIP += $pvtIP
                }
                if ($pubIP = $ipConfig.PublicIPAddress)
                {
                    if ($pubIPId = $pubIP.Id)
                    {
                        $publicIP += (Get-AzureRmPublicIpAddress -ResourceGroupName $CanaryVMRG | Where-Object Id -eq $pubIPId).IpAddress 
                    }
                }
            }
            $vmObject | Add-Member -Type NoteProperty -Name VMPrivateIP -Value $privateIP -Force
            $vmObject | Add-Member -Type NoteProperty -Name VMPublicIP -Value $publicIP -Force
            $canaryWindowsVMList += $vmObject 
        }
        $canaryWindowsVMList
    }
    if ($canaryWindowsVMList)
    {   
        $canaryWindowsVMList | Format-Table -AutoSize    
        foreach($vm in $canaryWindowsVMList)
        {
            if ($vm.VMPublicIP -and $vm.VMName.EndsWith("VM1", 'CurrentCultureIgnoreCase'))
            {
                $publicVMName = $vm.VMName
                $publicVMIP = $vm.VMPublicIP[0]
            }
            if ((-not ($vm.VMPublicIP)) -and ($vm.VMPrivateIP) -and ($vm.VMName.EndsWith("VM2", 'CurrentCultureIgnoreCase')))
            {
                $privateVMName = $vm.VMName
                $privateVMIP = $vm.VMPrivateIP[0]
            }
        }        
    }

    Invoke-Usecase -Name 'CheckVMCommunicationPreVMReboot' -Description "Check if the VMs deployed can talk to each other before they are rebooted" -UsecaseBlock `
    {
        $vmUser = ".\$VMAdminUserName"
        $vmCreds = New-Object System.Management.Automation.PSCredential $vmUser, (ConvertTo-SecureString $VMAdminUserPass -AsPlainText -Force)
        $vmCommsScriptBlock = "Get-Childitem -Path `"cert:\LocalMachine\My`" | Where-Object Subject -Match $keyvaultCertName"
        if (($pubVMObject = Get-AzureRmVM -ResourceGroupName $CanaryVMRG -Name $publicVMName -ErrorAction Stop) -and ($pvtVMObject = Get-AzureRmVM -ResourceGroupName $CanaryVMRG -Name $privateVMName -ErrorAction Stop))
        {
            Set-item wsman:\localhost\Client\TrustedHosts -Value $publicVMIP -Force -Confirm:$false
            $sw = [system.diagnostics.stopwatch]::startNew()
            while (-not($publicVMSession = New-PSSession -ComputerName $publicVMIP -Credential $vmCreds -ErrorAction SilentlyContinue)){if (($sw.ElapsedMilliseconds -gt 240000) -and (-not($publicVMSession))){$sw.Stop(); throw [System.Exception]"Unable to establish a remote session to the tenant VM using public IP: $publicVMIP"}; Start-Sleep -Seconds 15}
            if ($publicVMSession)
            {
                Invoke-Command -Session $publicVMSession -Script{param ($privateIP) Set-item wsman:\localhost\Client\TrustedHosts -Value $privateIP -Force -Confirm:$false} -ArgumentList $privateVMIP | Out-Null
                $privateVMResponseFromRemoteSession = Invoke-Command -Session $publicVMSession -Script{param ($privateIP, $vmCreds, $scriptToRun) $sw = [system.diagnostics.stopwatch]::startNew(); while (-not($privateSess = New-PSSession -ComputerName $privateIP -Credential $vmCreds -ErrorAction SilentlyContinue)){if (($sw.ElapsedMilliseconds -gt 240000) -and (-not($privateSess))){$sw.Stop(); throw [System.Exception]"Unable to establish a remote session to the tenant VM using private IP: $privateIP"}; Start-Sleep -Seconds 15}; Invoke-Command -Session $privateSess -Script{param($script) Invoke-Expression $script} -ArgumentList $scriptToRun} -ArgumentList $privateVMIP, $vmCreds, $vmCommsScriptBlock -ErrorVariable remoteExecError 2>$null
                $publicVMSession | Remove-PSSession -Confirm:$false
                if ($remoteExecError)
                {
                    throw [System.Exception]"$remoteExecError"
                }
                if ($privateVMResponseFromRemoteSession)
                {
                    $privateVMResponseFromRemoteSession
                }
                else 
                {
                    throw [System.Exception]"The expected certificate from KV was not found on the tenant VM with private IP: $privateVMIP"
                }
            }    
        }
    }

    Invoke-Usecase -Name 'TransmitMTUSizedPacketsBetweenTenantVMs' -Description "Check if the tenant VMs can transmit MTU sized packets between themselves" -UsecaseBlock `
    {
        $vmUser = ".\$VMAdminUserName"
        $vmCreds = New-Object System.Management.Automation.PSCredential $vmUser, (ConvertTo-SecureString $VMAdminUserPass -AsPlainText -Force)
        if (($pubVMObject = Get-AzureRmVM -ResourceGroupName $CanaryVMRG -Name $publicVMName -ErrorAction Stop) -and ($pvtVMObject = Get-AzureRmVM -ResourceGroupName $CanaryVMRG -Name $privateVMName -ErrorAction Stop))
        {
            Set-item wsman:\localhost\Client\TrustedHosts -Value $publicVMIP -Force -Confirm:$false
            $sw = [system.diagnostics.stopwatch]::startNew()
            while (-not($publicVMSession = New-PSSession -ComputerName $publicVMIP -Credential $vmCreds -ErrorAction SilentlyContinue)){if (($sw.ElapsedMilliseconds -gt 240000) -and (-not($publicVMSession))){$sw.Stop(); throw [System.Exception]"Unable to establish a remote session to the tenant VM using public IP: $publicVMIP"}; Start-Sleep -Seconds 15}
            if ($publicVMSession)
            {
                $remoteExecError = $null
                Invoke-Command -Session $publicVMSession -Script{param ($privateIP) Set-item wsman:\localhost\Client\TrustedHosts -Value $privateIP -Force -Confirm:$false} -ArgumentList $privateVMIP | Out-Null
                Invoke-Command -Session $publicVMSession -Script{Set-NetFirewallProfile -Profile Domain,Public,Private -Enabled False} | Out-Null
                $publicVMHost = Invoke-Command -Session $publicVMSession -Script{(Get-ItemProperty "HKLM:\Software\Microsoft\Virtual Machine\Guest\Parameters" ).PhysicalHostName}
                $privateVMHost = Invoke-Command -Session $publicVMSession -Script{param ($privateIP, $vmCreds) $sw = [system.diagnostics.stopwatch]::startNew(); while (-not($privateSess = New-PSSession -ComputerName $privateIP -Credential $vmCreds -ErrorAction SilentlyContinue)){if (($sw.ElapsedMilliseconds -gt 240000) -and (-not($privateSess))){$sw.Stop(); throw [System.Exception]"Unable to establish a remote session to the tenant VM using private IP: $privateIP"}; Start-Sleep -Seconds 15}; Invoke-Command -Session $privateSess -Script{Set-NetFirewallProfile -Profile Domain,Public,Private -Enabled False | Out-Null; (Get-ItemProperty "HKLM:\Software\Microsoft\Virtual Machine\Guest\Parameters" ).PhysicalHostName} } -ArgumentList $privateVMIP, $vmCreds -ErrorVariable remoteExecError 2>$null
                Invoke-Command -Session $publicVMSession -Script{param ($privateIP, $vmCreds) $sw = [system.diagnostics.stopwatch]::startNew(); while (-not($privateSess = New-PSSession -ComputerName $privateIP -Credential $vmCreds -ErrorAction SilentlyContinue)){if (($sw.ElapsedMilliseconds -gt 240000) -and (-not($privateSess))){$sw.Stop(); throw [System.Exception]"Unable to establish a remote session to the tenant VM using private IP: $privateIP"}; Start-Sleep -Seconds 15}; Invoke-Command -Session $privateSess -Script{Set-NetFirewallProfile -Profile Domain,Public,Private -Enabled False | Out-Null} } -ArgumentList $privateVMIP, $vmCreds -ErrorVariable remoteExecError 2>$null
                $privateVMResponseFromRemoteSession = Invoke-Command -Session $publicVMSession -Script{param($targetIP) $targetName = $targetIP; $pingOptions = New-Object Net.NetworkInformation.PingOptions(64, $true); [int]$PingDataSize = 1472; [int]$TimeoutMilliseconds = 1000; $pingData = New-Object byte[]($PingDataSize); $ping = New-Object Net.NetworkInformation.Ping; $task = $ping.SendPingAsync($targetName, $TimeoutMilliseconds, $pingData, $pingOptions); [Threading.Tasks.Task]::WaitAll($task); if ($task.Result.Status -ne "Success") {throw "Ping request returned error $($task.Result.Status)"} else {return "Success"} } -ArgumentList $privateVMIP -ErrorVariable remoteExecError 2>$null               
                $publicVMSession | Remove-PSSession -Confirm:$false
                if ($remoteExecError)
                {
                    throw [System.Exception]"$remoteExecError"
                }
                if ($privateVMResponseFromRemoteSession)
                {
                    "MTU sized packet transfer between tenant VM1 on host $publicVMHost and tenant VM2 on host $privateVMHost succeeded"
                }
                else 
                {
                    throw [System.Exception]"Failed to transmit MTU sized packets between the tenant VMs"
                }
            }    
        }
    }

    Invoke-Usecase -Name 'AddDatadiskToVMWithPrivateIP' -Description "Add a data disk from utilities resource group to the VM with private IP" -UsecaseBlock `
    {
        Invoke-Usecase -Name 'StopDeallocateVMWithPrivateIPBeforeAddingDatadisk' -Description "Stop/Deallocate the VM with private IP before adding the data disk" -UsecaseBlock `
        {
            if ($vmObject = Get-AzureRmVM -ResourceGroupName $CanaryVMRG -Name $privateVMName -ErrorAction Stop)
            {
                $stopVM = $vmObject | Stop-AzureRmVM -Force -ErrorAction Stop
                if (($stopVM.StatusCode -eq "OK") -and ($stopVM.IsSuccessStatusCode))
                {
                    $vmStatus = (Get-AzureRmVM -ResourceGroupName $CanaryVMRG -Name $privateVMName -Status).Statuses
                    $powerState = ($vmStatus | Where-Object Code -match "PowerState").DisplayStatus
                    if (-not (($powerState -eq "VM stopped") -or ($powerState -eq "VM deallocated")))
                    {
                        throw [System.Exception]"Unexpected PowerState $powerState"
                    }
                }
                else
                {
                    throw [System.Exception]"Failed to stop the VM"
                }
            }
        }

        Invoke-Usecase -Name 'AddTheDataDiskToVMWithPrivateIP' -Description "Attach the data disk to VM with private IP" -UsecaseBlock `
        {
            $datadiskUri = GetAzureStackBlobUri -ResourceGroupName $CanaryUtilitiesRG -BlobContent "VMDataDisk.VHD" -StorageAccountName $storageAccName -StorageContainerName $storageCtrName
            if ($datadiskUri)
            {
                if ($vmObject = Get-AzureRmVM -ResourceGroupName $CanaryVMRG -Name $privateVMName -ErrorAction Stop)
                {
                    $destinationUri = Split-Path -Path $datadiskUri
                    $destinationUri = $destinationUri.Replace("\", "/") + "/VMDataDisk/VMDataDisk.vhd"
                    $vmObject | Add-AzureRmVMDataDisk -CreateOption fromImage -SourceImageUri $datadiskUri -Lun 1 -DiskSizeInGB 1 -Caching ReadWrite -VhdUri $destinationUri -ErrorAction Stop
                    Update-AzureRmVM -VM $vmObject -ResourceGroupName $CanaryVMRG -ErrorAction Stop
                }
            }
        } 

        Invoke-Usecase -Name 'StartVMWithPrivateIPAfterAddingDatadisk' -Description "Start the VM with private IP after adding data disk and updating the VM" -UsecaseBlock `
        {
            if ($vmObject = Get-AzureRmVM -ResourceGroupName $CanaryVMRG -Name $privateVMName -ErrorAction Stop)
            {
                $startVM = $vmObject | Start-AzureRmVM -ErrorAction Stop
                if (-not (($startVM.StatusCode -eq "OK") -and ($startVM.IsSuccessStatusCode)))
                {
                    throw [System.Exception]"Failed to start the VM $privateVMName"
                }
            }
        }
    }

    Invoke-Usecase -Name 'ApplyDataDiskCheckCustomScriptExtensionToVMWithPrivateIP' -Description "Apply custom script that checks for the presence of data disk on the VM with private IP" -UsecaseBlock `
    {
        Invoke-Usecase -Name 'CheckForExistingCustomScriptExtensionOnVMWithPrivateIP' -Description "Check for any existing custom script extensions on the VM with private IP" -UsecaseBlock `
        {
            if ($vmObject = Get-AzureRmVM -ResourceGroupName $CanaryVMRG -Name $privateVMName -ErrorAction Stop)
            {
                if ($existingCustomScriptExtension = $vmObject.Extensions | Where-Object VirtualMachineExtensionType -eq "CustomScriptExtension")
                {
                    Remove-AzureRmVMCustomScriptExtension -ResourceGroupName $CanaryVMRG -VMName $privateVMName -Name $existingCustomScriptExtension.Name -Force -ErrorAction Stop    
                }
            }
        }

        Invoke-Usecase -Name 'ApplyCustomScriptExtensionToVMWithPrivateIP' -Description "Apply the custom script extension to the VM with private IP" -UsecaseBlock `
        {
            $customScriptUri = GetAzureStackBlobUri -ResourceGroupName $CanaryUtilitiesRG -BlobContent "ASCheckDataDiskUtil.ps1" -StorageAccountName $storageAccName -StorageContainerName $storageCtrName
            if ($customScriptUri)
            {
                if ($vmObject = Get-AzureRmVM -ResourceGroupName $CanaryVMRG -Name $privateVMName -ErrorAction Stop)
                {
                    $vmObject | Set-AzureRmVMCustomScriptExtension -FileUri $CustomScriptUri -Run "ASCheckDataDiskUtil.ps1" -Name ([io.path]::GetFileNameWithoutExtension("ASCheckDataDiskUtil.ps1")) -VMName $privateVMName -TypeHandlerVersion "1.7" -ErrorAction Stop
                    Update-AzureRmVM -VM $vmObject -ResourceGroupName $CanaryVMRG -ErrorAction Stop 
                }
            }
        }
    }

    Invoke-Usecase -Name 'RestartVMWithPublicIP' -Description "Restart the VM which has a public IP address" -UsecaseBlock `
    {
        if ($vmObject = Get-AzureRmVM -ResourceGroupName $CanaryVMRG -Name $publicVMName -ErrorAction Stop)
        {
            $restartVM = $vmObject | Restart-AzureRmVM -ErrorAction Stop
            if (-not (($restartVM.StatusCode -eq "OK") -and ($restartVM.IsSuccessStatusCode)))
            {
                throw [System.Exception]"Failed to restart the VM $publicVMName"
            }
        }
    }

    Invoke-Usecase -Name 'StopDeallocateVMWithPrivateIP' -Description "Stop/Dellocate the VM with private IP" -UsecaseBlock `
    {
        if ($vmObject = Get-AzureRmVM -ResourceGroupName $CanaryVMRG -Name $privateVMName -ErrorAction Stop)
        {
            $stopVM = $vmObject | Stop-AzureRmVM -Force -ErrorAction Stop
            if (($stopVM.StatusCode -eq "OK") -and ($stopVM.IsSuccessStatusCode))
            {
                $vmStatus = (Get-AzureRmVM -ResourceGroupName $CanaryVMRG -Name $privateVMName -Status).Statuses
                $powerState = ($vmStatus | Where-Object Code -match "PowerState").DisplayStatus
                if (-not (($powerState -eq "VM stopped") -or ($powerState -eq "VM deallocated")))
                {
                    throw [System.Exception]"Unexpected PowerState $powerState"
                }
            }
            else 
            {
                throw [System.Exception]"Unexpected StatusCode/IsSuccessStatusCode: $stopVM.StatusCode/$stopVM.IsSuccessStatusCode"
            }  
        }
    }

    Invoke-Usecase -Name 'StartVMWithPrivateIP' -Description "Start the VM with private IP" -UsecaseBlock `
    {
        if ($vmObject = Get-AzureRmVM -ResourceGroupName $CanaryVMRG -Name $privateVMName -ErrorAction Stop)
        {
            $startVM = $vmObject | Start-AzureRmVM -ErrorAction Stop
            if (-not (($startVM.StatusCode -eq "OK") -and ($startVM.IsSuccessStatusCode)))
            {
                throw [System.Exception]"Failed to start the VM $privateVMName"   
            }
        }
    }

    Invoke-Usecase -Name 'CheckVMCommunicationPostVMReboot' -Description "Check if the VMs deployed can talk to each other after they are rebooted" -UsecaseBlock `
    {
        $vmUser = ".\$VMAdminUserName"
        $vmCreds = New-Object System.Management.Automation.PSCredential $vmUser, (ConvertTo-SecureString $VMAdminUserPass -AsPlainText -Force)
        $vmCommsScriptBlock = "hostname"
        if (($pubVMObject = Get-AzureRmVM -ResourceGroupName $CanaryVMRG -Name $publicVMName -ErrorAction Stop) -and ($pvtVMObject = Get-AzureRmVM -ResourceGroupName $CanaryVMRG -Name $privateVMName -ErrorAction Stop))
        {
            Set-item wsman:\localhost\Client\TrustedHosts -Value $publicVMIP -Force -Confirm:$false
            $sw = [system.diagnostics.stopwatch]::startNew()
            while (-not($publicVMSession = New-PSSession -ComputerName $publicVMIP -Credential $vmCreds -ErrorAction SilentlyContinue)){if (($sw.ElapsedMilliseconds -gt 240000) -and (-not($publicVMSession))){$sw.Stop(); throw [System.Exception]"Unable to establish a remote session to the tenant VM using public IP: $publicVMIP"}; Start-Sleep -Seconds 15}
            if ($publicVMSession)
            {
                Invoke-Command -Session $publicVMSession -Script{param ($privateIP) Set-item wsman:\localhost\Client\TrustedHosts -Value $privateIP -Force -Confirm:$false} -ArgumentList $privateVMIP | Out-Null
                $privateVMResponseFromRemoteSession = Invoke-Command -Session $publicVMSession -Script{param ($privateIP, $vmCreds, $scriptToRun) $sw = [system.diagnostics.stopwatch]::startNew(); while (-not($privateSess = New-PSSession -ComputerName $privateIP -Credential $vmCreds -ErrorAction SilentlyContinue)){if (($sw.ElapsedMilliseconds -gt 240000) -and (-not($privateSess))){$sw.Stop(); throw [System.Exception]"Unable to establish a remote session to the tenant VM using private IP: $privateIP"}; Start-Sleep -Seconds 15}; Invoke-Command -Session $privateSess -Script{param($script) Invoke-Expression $script} -ArgumentList $scriptToRun} -ArgumentList $privateVMIP, $vmCreds, $vmCommsScriptBlock -ErrorVariable remoteExecError 2>$null
                $publicVMSession | Remove-PSSession -Confirm:$false
                if ($remoteExecError)
                {
                    throw [System.Exception]"$remoteExecError"
                }
                if ($privateVMResponseFromRemoteSession)
                {
                    $privateVMResponseFromRemoteSession
                }
                else 
                {
                    throw [System.Exception]"Host name could not be retrieved from the tenant VM with private IP: $privateVMIP"
                }
            }    
        }
    }
    
    Invoke-Usecase -Name 'CheckExistenceOfScreenShotForVMWithPrivateIP' -Description "Check if screen shots are available for Windows VM with private IP and store the screen shot in log folder" -UsecaseBlock `
    {
        $sa = Get-AzureRmStorageAccount -ResourceGroupName $CanaryVMRG -Name "$($CanaryVMRG)2sa"
        $diagSC = $sa | Get-AzureStorageContainer | Where-Object {$_.Name -like "bootdiagnostics-$CanaryVMRG*"}
        $screenShotBlob = $diagSC | Get-AzureStorageBlob | Where-Object {$_.Name -like "$privateVMName*screenshot.bmp"}
        $sa | Get-AzureStorageBlobContent -Blob $screenShotBlob.Name -Container $diagSC.Name -Destination $CanaryLogPath -Force
        if (-not (Get-ChildItem -Path $CanaryLogPath -File -Filter $screenShotBlob.name))
        {
            throw [System.Exception]"Unable to download screen shot for a Windows VM with private IP"
        }
    }

    Invoke-Usecase -Name 'EnumerateAllResources' -Description "List out all the resources that have been deployed" -UsecaseBlock `
    {
        Get-AzureRmResource
    }

    if (-not $NoCleanup)
    {
        if (-not ($NoCleanupOnFailure -and (Get-CanaryFailureStatus)))
        {
            Invoke-Usecase -Name 'DeleteVMWithPrivateIP' -Description "Delete the VM with private IP" -UsecaseBlock `
            {
                if ($vmObject = Get-AzureRmVM -ResourceGroupName $CanaryVMRG -Name $privateVMName -ErrorAction Stop)
                {
                    $deleteVM = $vmObject | Remove-AzureRmVM -Force -ErrorAction Stop
                    if (-not (($deleteVM.StatusCode -eq "OK") -and ($deleteVM.IsSuccessStatusCode)))
                    {
                        throw [System.Exception]"Failed to delete the VM $privateVMName"
                    }
                }
            }

            Invoke-Usecase -Name 'DeleteVMResourceGroup' -Description "Delete the resource group that contains all the VMs and corresponding resources" -UsecaseBlock `
            {
                if ($removeRG = Get-AzureRmResourceGroup -Name $CanaryVMRG -ErrorAction Stop)
                {
                    $removeRG | Remove-AzureRmResourceGroup -Force -ErrorAction Stop
                }
            }

            Invoke-Usecase -Name 'DeleteUtilitiesResourceGroup' -Description "Delete the resource group that contains all the utilities and corresponding resources" -UsecaseBlock `
            {
                if ($removeRG = Get-AzureRmResourceGroup -Name $CanaryUtilitiesRG -ErrorAction Stop)
                {
                    $removeRG | Remove-AzureRmResourceGroup -Force -ErrorAction Stop
                }
            }

            if (($TenantAdminCredentials) -or ($listAvl))
            {
                Invoke-Usecase -Name 'TenantRelatedcleanup' -Description "Remove all the tenant related resources" -UsecaseBlock `
                {
                    Invoke-Usecase -Name 'DeleteTenantSubscriptions' -Description "Remove all the tenant related subscriptions" -UsecaseBlock `
                    {
                        if ($subs = Get-AzsSubscription -ErrorAction Stop | Where-Object DisplayName -eq $tenantSubscriptionName)
                        {
                            Remove-AzsSubscription -TargetSubscriptionId $subs.SubscriptionId -ErrorAction Stop
                        } 
                        if ($subs = Get-AzsSubscription -ErrorAction Stop | Where-Object DisplayName -eq $canaryDefaultTenantSubscription)
                        {
                            Remove-AzsSubscription -TargetSubscriptionId $subs.SubscriptionId -ErrorAction Stop
                        } 
                        $sw = [system.diagnostics.stopwatch]::startNew()
                        while ((Get-AzsSubscription -ErrorAction Stop | Where-Object DisplayName -eq $tenantSubscriptionName) -or (Get-AzsSubscription -ErrorAction Stop | Where-Object DisplayName -eq $canaryDefaultTenantSubscription))
                        {
                            if ($sw.Elapsed.Seconds -gt 600) {break}
                            Start-Sleep -Seconds 30
                        }
                        $sw.Stop()
                    }

                    Invoke-Usecase -Name 'LoginToAzureStackEnvAsSvcAdminForCleanup' -Description "Login to $SvcAdminEnvironmentName as service administrator to remove the subscription resource group" -UsecaseBlock `
                    {     
                        Add-AzureRmAccount -EnvironmentName $SvcAdminEnvironmentName -Credential $ServiceAdminCredentials -TenantId $TenantID -ErrorAction Stop
                    }

                    Invoke-Usecase -Name 'RemoveLinuxImageFromPIR' -Description "Remove the Linux image uploaded during setup from the Platform Image Respository" -UsecaseBlock `
                    {
                        if ((Get-AzureRmVMImage -Location $ResourceLocation -PublisherName $linuxImagePublisher -Offer $linuxImageOffer -Sku $LinuxOSSku -ErrorAction SilentlyContinue) -and ($linuxUpload))
                        {
                            Remove-AzsVMImage -publisher $linuxImagePublisher -offer $linuxImageOffer -sku $LinuxOSSku -version $linuxImageVersion -Location $ResourceLocation -Force
                        }
                    }
                    Invoke-Usecase -Name 'DeleteSubscriptionResourceGroup' -Description "Delete the resource group that contains subscription resources" -UsecaseBlock `
                    {   
                        if ($removeRG = Get-AzureRmResourceGroup -Name $subscriptionRGName -ErrorAction Stop)
                        {
                            $removeRG | Remove-AzureRmResourceGroup -Force -ErrorAction Stop
                        }
                    } 
                }   
            }
        }
    }

    End-Scenario
    $runCount += 1
    if (-not $ListAvailable)
    {
        Get-CanaryResult
    }    
}

if ($NumberOfIterations -gt 1)
{
    Get-CanaryLonghaulResult -LogPath $CanaryLogPath
}<|MERGE_RESOLUTION|>--- conflicted
+++ resolved
@@ -104,11 +104,7 @@
     [parameter(HelpMessage="List of usecases to be excluded from execution")]
     [Parameter(ParameterSetName="default", Mandatory=$false)]
     [Parameter(ParameterSetName="tenant", Mandatory=$false)]  
-<<<<<<< HEAD
-    [string[]]$ExclusionList = ("GetAzureStackInfraRoleInstance", "DeleteSubscriptionResourceGroup"),
-=======
     [string[]]$ExclusionList = ("GetAzureStackInfraRoleInstance", "DeleteSubscriptionResourceGroup", "QueryImagesFromPIR", "DeployARMTemplate", "RetrieveResourceDeploymentTimes", "QueryTheVMsDeployed", "CheckVMCommunicationPreVMReboot", "TransmitMTUSizedPacketsBetweenTenantVMs", "AddDatadiskToVMWithPrivateIP", "ApplyDataDiskCheckCustomScriptExtensionToVMWithPrivateIP", "RestartVMWithPublicIP", "StopDeallocateVMWithPrivateIP", "StartVMWithPrivateIP", "CheckVMCommunicationPostVMReboot", "CheckExistenceOfScreenShotForVMWithPrivateIP", "DeleteVMWithPrivateIP"),
->>>>>>> fcf7fad9
     [parameter(HelpMessage="Lists the available usecases in Canary")]
     [Parameter(ParameterSetName="listavl", Mandatory=$true)]
     [ValidateNotNullOrEmpty()]  
@@ -412,11 +408,7 @@
             if ($asTenantSubscription)
             {
                 Get-AzureRmSubscription -SubscriptionName $asTenantSubscription.DisplayName | Select-AzureRmSubscription -ErrorAction Stop
-<<<<<<< HEAD
-            }           
-=======
             }          
->>>>>>> fcf7fad9
         } 
 
         Invoke-Usecase -Name 'RoleAssignmentAndCustomRoleDefinition' -Description "Assign a reader role and create a custom role definition" -UsecaseBlock `
