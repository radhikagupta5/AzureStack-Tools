﻿# Copyright (c) Microsoft Corporation. All rights reserved.
# See LICENSE.txt in the project root for license information.

#requires -Modules AzureStack.Connect

<#
    .SYNOPSIS
<<<<<<< HEAD
    Contains 5 functions.
=======
    Contains 4 functions.
>>>>>>> ced23b4b
    Add-VMImage: Uploads a VM Image to your Azure Stack and creates a Marketplace item for it.
    Remove-VMImage: Removes an existing VM Image from your Azure Stack.  Does not delete any 
    maketplace items created by Add-VMImage.
    New-Server2016VMImage: Creates and Uploads a new Server 2016 Core and / or Full Image and
    creates a Marketplace item for it.
<<<<<<< HEAD
    Add-VMExtension: Uploads a VM extension to your Azure Stack.
    Remove-VMExtension: Removes an existing VM extension from your Azure Stack.
=======
    Get-VMImage: Gets a VM Image from your Azure Stack as an Administrator to view the provisioning state of the image.
>>>>>>> ced23b4b
#>

Function Add-VMImage{

    [CmdletBinding(DefaultParameterSetName='VMImageFromLocal')]
    Param(
        [Parameter(Mandatory=$true, ParameterSetName='VMImageFromLocal')]
        [Parameter(Mandatory=$true, ParameterSetName='VMImageFromAzure')]
        [ValidatePattern(“[a-zA-Z0-9-]{3,}”)]
        [String] $publisher,
       
        [Parameter(Mandatory=$true, ParameterSetName='VMImageFromLocal')]
        [Parameter(Mandatory=$true, ParameterSetName='VMImageFromAzure')]
        [ValidatePattern(“[a-zA-Z0-9-]{3,}”)]
        [String] $offer,
    
        [Parameter(Mandatory=$true, ParameterSetName='VMImageFromLocal')]
        [Parameter(Mandatory=$true, ParameterSetName='VMImageFromAzure')]
        [ValidatePattern(“[a-zA-Z0-9-]{3,}”)]
        [String] $sku,
    
        [Parameter(Mandatory=$true, ParameterSetName='VMImageFromLocal')]
        [Parameter(Mandatory=$true, ParameterSetName='VMImageFromAzure')]
        [ValidatePattern(“\d+\.\d+\.\d+”)]
        [String] $version,

        [Parameter(Mandatory=$true, ParameterSetName='VMImageFromLocal')]
        [ValidateNotNullorEmpty()]
        [String] $osDiskLocalPath,

        [Parameter(Mandatory=$true, ParameterSetName='VMImageFromAzure')]
        [ValidateNotNullorEmpty()]
        [String] $osDiskBlobURI,

        [Parameter(Mandatory=$true, ParameterSetName='VMImageFromLocal')]
        [Parameter(Mandatory=$true, ParameterSetName='VMImageFromAzure')]
        [ValidateSet('Windows' ,'Linux')]
        [String] $osType,

        [Parameter(Mandatory=$true, ParameterSetName='VMImageFromLocal')]
        [Parameter(Mandatory=$true, ParameterSetName='VMImageFromAzure')]
        [ValidateNotNullorEmpty()]
        [String] $tenantID,

        [Parameter(ParameterSetName='VMImageFromLocal')]
        [Parameter(ParameterSetName='VMImageFromAzure')]
        [String] $location = 'local',

        [Parameter(ParameterSetName='VMImageFromLocal')]
        [string[]] $dataDisksLocalPaths,

        [Parameter(ParameterSetName='VMImageFromAzure')]
        [string[]] $dataDiskBlobURIs,

        [Parameter(ParameterSetName='VMImageFromLocal')]
        [Parameter(ParameterSetName='VMImageFromAzure')]
        [string] $billingPartNumber,

        [Parameter(Mandatory=$true, ParameterSetName='VMImageFromLocal')]
        [Parameter(Mandatory=$true, ParameterSetName='VMImageFromAzure')]
        [System.Management.Automation.PSCredential] $azureStackCredentials,

        [Parameter(ParameterSetName='VMImageFromLocal')]
        [Parameter(ParameterSetName='VMImageFromAzure')]
        [string] $ArmEndpoint = 'https://api.local.azurestack.external',

        [Parameter(ParameterSetName='VMImageFromLocal')]
        [Parameter(ParameterSetName='VMImageFromAzure')]
        [string] $title,

        [Parameter(ParameterSetName='VMImageFromLocal')]
        [Parameter(ParameterSetName='VMImageFromAzure')]
        [string] $description,

        [Parameter(ParameterSetName='VMImageFromLocal')]
        [Parameter(ParameterSetName='VMImageFromAzure')]
        [bool] $CreateGalleryItem = $true
    )

    if(!$ARMEndpoint.Contains('https://')){
        if($ARMEndpoint.Contains('http://')){
            $ARMEndpoint = $ARMEndpoint.Substring(7)
            $ARMEndpoint = 'https://' + $ARMEndpoint

        }else{
            $ARMEndpoint = 'https://' + $ARMEndpoint
        }
    }
    
    if($CreateGalleryItem -eq $false -and $PSBoundParameters.ContainsKey('title')) {
        Write-Error -Message "The title parameter only applies to creating a gallery item." -ErrorAction Stop
    }

    if($CreateGalleryItem -eq $false -and $PSBoundParameters.ContainsKey('description')) {
        Write-Error -Message "The description parameter only applies to creating a gallery item." -ErrorAction Stop
    }
   
    $resourceGroupName = "addvmimageresourcegroup"
    $storageAccountName = "addvmimagestorageaccount"
    $containerName = "addvmimagecontainer"

    $subscription, $headers =  (Get-AzureStackAdminSubTokenHeader -TenantId $tenantId -AzureStackCredentials $azureStackCredentials -ArmEndpoint $ArmEndpoint)

    #pre validate if image is not already deployed
    $VMImageAlreadyAvailable = $false
    if ($(Get-VMImage -publisher $publisher -offer $offer -sku $sku -version $version -ArmEndpoint $ArmEndpoint -tenantID $tenantID -azureStackCredentials $azureStackCredentials -location $location -ErrorAction SilentlyContinue).Properties.ProvisioningState -eq 'Succeeded') {
        $VMImageAlreadyAvailable = $true
        Write-Verbose -Message ('VM Image with publisher "{0}", offer "{1}", sku "{2}", version "{3}" already is present.' -f $publisher,$offer,$sku,$version) -Verbose -ErrorAction Stop
    }

    #potentially the RG was not cleaned up when exception happened in previous run. Test for exist
    if (-not (Get-AzureRmResourceGroup -Name $resourceGroupName -Location $location -ErrorAction SilentlyContinue)) {
        New-AzureRmResourceGroup -Name $resourceGroupName -Location $location 
    }

    #same for storage
    $storageAccount = Get-AzureRmStorageAccount -Name $storageAccountName -ResourceGroupName $resourceGroupName -ErrorAction SilentlyContinue
    if (-not ($storageAccount)) {
        $storageAccount = New-AzureRmStorageAccount -Name $storageAccountName -Location $location -ResourceGroupName $resourceGroupName -Type Standard_LRS
    }
    Set-AzureRmCurrentStorageAccount -StorageAccountName $storageAccountName -ResourceGroupName $resourceGroupName
    #same for container
    $container = Get-AzureStorageContainer -Name $containerName -ErrorAction SilentlyContinue
    if (-not ($container)) {
        $container = New-AzureStorageContainer -Name $containerName -Permission Blob
    }

    if(($pscmdlet.ParameterSetName -eq "VMImageFromLocal") -and (-not $VMImageAlreadyAvailable)) {
        $storageAccount.PrimaryEndpoints.Blob
        $script:osDiskName = Split-Path $osDiskLocalPath -Leaf
        $script:osDiskBlobURIFromLocal = '{0}{1}/{2}' -f $storageAccount.PrimaryEndpoints.Blob.AbsoluteUri, $containerName,$osDiskName
        Add-AzureRmVhd -Destination $osDiskBlobURIFromLocal -ResourceGroupName $resourceGroupName -LocalFilePath $osDiskLocalPath -OverWrite

        $script:dataDiskBlobURIsFromLocal = New-Object System.Collections.ArrayList
        if ($PSBoundParameters.ContainsKey('dataDisksLocalPaths')) {
            foreach($dataDiskLocalPath in $dataDisksLocalPaths) {
                $dataDiskName = Split-Path $dataDiskLocalPath -Leaf
                $dataDiskBlobURI = "https://$storageAccountName.blob.$Domain/$containerName/$dataDiskName"
                $dataDiskBlobURIsFromLocal.Add($dataDiskBlobURI) 
                Add-AzureRmVhd  -Destination $dataDiskBlobURI -ResourceGroupName $resourceGroupName -LocalFilePath $dataDiskLocalPath -OverWrite
            }
        }
    }

    $ArmEndpoint = $ArmEndpoint.TrimEnd("/")
    $uri = $armEndpoint + '/subscriptions/' + $subscription + '/providers/Microsoft.Compute.Admin/locations/' + $location + '/artifactTypes/platformImage/publishers/' + $publisher
    $uri = $uri + '/offers/' + $offer + '/skus/' + $sku + '/versions/' + $version + '?api-version=2015-12-01-preview'

    Log-Info $uri

    #building platform image JSON

    #building osDisk json
    if($pscmdlet.ParameterSetName -eq "VMImageFromLocal") {
        $osDiskJSON = '"OsDisk":{"OsType":"'+ $osType + '","Uri":"'+$osDiskBlobURIFromLocal+'"}'
    }
    else {
        $osDiskJSON = '"OsDisk":{"OsType":"'+ $osType + '","Uri":"'+$osDiskBlobURI+'"}'
    }

    #building details JSON
    $detailsJSON = ''
    if ($PSBoundParameters.ContainsKey('billingPartNumber')) {
        $detailsJSON = '"Details":{"BillingPartNumber":"' + $billingPartNumber+'"}'
    }

    #building dataDisk JSON
    $dataDisksJSON = ''

    if($pscmdlet.ParameterSetName -eq "VMImageFromLocal") {
        if ($dataDiskBlobURIsFromLocal.Count -ne 0) {
            $dataDisksJSON = '"DataDisks":['
            $i = 0
            foreach($dataDiskBlobURI in $dataDiskBlobURIsFromLocal) {
                if($i -ne 0) {
                    $dataDisksJSON = $dataDisksJSON +', '
                }

                $newDataDisk = '{"Lun":' + $i + ', "Uri":"' + $dataDiskBlobURI + '"}'
                $dataDisksJSON = $dataDisksJSON + $newDataDisk;
            
                ++$i
            }

            $dataDisksJSON = $dataDisksJSON +']'
        }
    }
    else {
        if ($dataDiskBlobURIs.Count -ne 0) {
            $dataDisksJSON = '"DataDisks":['
            $i = 0
            foreach($dataDiskBlobURI in $dataDiskBlobURIs) {
                if($i -ne 0) {
                    $dataDisksJSON = $dataDisksJSON +', '
                }

                $newDataDisk = '{"Lun":' + $i + ', "Uri":"' + $dataDiskBlobURI + '"}'
                $dataDisksJSON = $dataDisksJSON + $newDataDisk;
            
                ++$i
            }

            $dataDisksJSON = $dataDisksJSON +']'
        }
    }

    #building ARMResource

    $propertyBody = $osDiskJSON 

    if(![string]::IsNullOrEmpty($dataDisksJson)) {
        $propertyBody = $propertyBody + ', ' + $dataDisksJson
    }

    if(![string]::IsNullOrEmpty($detailsJson)) {
        $propertyBody = $propertyBody + ', ' + $detailsJson
    }

    $RequestBody = '{"Properties":{'+$propertyBody+'}}'

    if(-not $VMImageAlreadyAvailable){
        Invoke-RestMethod -Method PUT -Uri $uri -Body $RequestBody -ContentType 'application/json' -Headers $Headers
    }

    $platformImage = Get-VMImage -publisher $publisher -offer $offer -sku $sku -version $version -ArmEndpoint $ArmEndpoint -tenantID $tenantID -azureStackCredentials $azureStackCredentials -location $location

    $downloadingStatusCheckCount = 0
    while($platformImage.Properties.ProvisioningState -ne 'Succeeded') {
        if($platformImage.Properties.ProvisioningState -eq 'Failed') {
            Write-Error -Message "VM image download failed." -ErrorAction Stop
        }

        if($platformImage.Properties.ProvisioningState -eq 'Canceled') {
            Write-Error -Message "VM image download was canceled." -ErrorAction Stop
        }

        Write-Host "Downloading";
        Start-Sleep -Seconds 10
        $downloadingStatusCheckCount++
        if($downloadingStatusCheckCount % 30 -eq 0){
            Write-Verbose -Message "Obtaining refreshed token..."
            $subscription, $Headers =  (Get-AzureStackAdminSubTokenHeader -TenantId $tenantId -AzureStackCredentials $azureStackCredentials -ArmEndpoint $ArmEndpoint)
        }
        $platformImage = Invoke-RestMethod -Method GET -Uri $uri -ContentType 'application/json' -Headers $Headers
    }

    #reaquire storage account context
    Set-AzureRmCurrentStorageAccount -StorageAccountName $storageAccountName -ResourceGroupName $resourceGroupName
    $container = Get-AzureStorageContainer -Name $containerName -ErrorAction SilentlyContinue

    if($CreateGalleryItem -eq $true -And $platformImage.Properties.ProvisioningState -eq 'Succeeded') {
        $GalleryItem = CreateGalleyItem -publisher $publisher -offer $offer -sku $sku -version $version -osType $osType -title $title -description $description 
        $blob = $container| Set-AzureStorageBlobContent  –File $GalleryItem.FullName  –Blob $galleryItem.Name
        $galleryItemURI = '{0}{1}/{2}' -f $storageAccount.PrimaryEndpoints.Blob.AbsoluteUri, $containerName,$galleryItem.Name

        
        if((Get-Module AzureStack).Version -ge [System.Version] "1.2.9"){
            Add-AzureRMGalleryItem -GalleryItemUri $galleryItemURI
        }else{
            Add-AzureRMGalleryItem -SubscriptionId $subscription -GalleryItemUri $galleryItemURI -ApiVersion 2015-04-01
        }

        #cleanup
        Remove-Item $GalleryItem
    }

    Remove-AzureStorageContainer –Name $containerName -Force
    Remove-AzureRmStorageAccount -ResourceGroupName $resourceGroupName -AccountName $storageAccountName 
    Remove-AzureRmResourceGroup -Name $resourceGroupName -Force
}

Function Remove-VMImage{
    Param(
        [Parameter(Mandatory=$true)]
        [ValidatePattern(“[a-zA-Z0-9-]{3,}”)]
        [String] $publisher,
       
        [Parameter(Mandatory=$true)]
        [ValidatePattern(“[a-zA-Z0-9-]{3,}”)]
        [String] $offer,
    
        [Parameter(Mandatory=$true)]
        [ValidatePattern(“[a-zA-Z0-9-]{3,}”)]
        [String] $sku,
    
        [Parameter(Mandatory=$true)]
        [ValidatePattern(“\d+\.\d+\.\d+”)]
        [String] $version,

        [Parameter(Mandatory=$true)]
        [ValidateNotNullorEmpty()]
        [String] $tenantID,

        [String] $location = 'local',

        [System.Management.Automation.PSCredential] $azureStackCredentials,

        [switch] $KeepMarketplaceItem,

        [string] $ArmEndpoint = 'https://api.local.azurestack.external'

    )

    if(!$ARMEndpoint.Contains('https://')){
        if($ARMEndpoint.Contains('http://')){
            $ARMEndpoint = $ARMEndpoint.Substring(7)
            $ARMEndpoint = 'https://' + $ARMEndpoint
        }else{
            $ARMEndpoint = 'https://' + $ARMEndpoint
        }
    }

    $subscription, $headers =  (Get-AzureStackAdminSubTokenHeader -TenantId $tenantId -AzureStackCredentials $azureStackCredentials -ArmEndpoint $ArmEndpoint)

    $VMImageExists = $false
    if (Get-VMImage -publisher $publisher -offer $offer -sku $sku -version $version -ArmEndpoint $ArmEndpoint -tenantID $tenantID -azureStackCredentials $azureStackCredentials -location $location -ErrorAction SilentlyContinue) {
        Write-Verbose "VM Image is present in Azure Stack - continuing to remove" -Verbose
        $VMImageExists = $true
    }
    else{
        Write-Verbose -Message ('VM Image with publisher "{0}", offer "{1}", sku "{2}" is not present and will not be removed. Marketplace item may still be removed.' -f $publisher,$offer,$sku) -ErrorAction Stop
    }

    $ArmEndpoint = $ArmEndpoint.TrimEnd("/")
    $uri = $armEndpoint + '/subscriptions/' + $subscription + '/providers/Microsoft.Compute.Admin/locations/' + $location + '/artifactTypes/platformImage/publishers/' + $publisher
    $uri = $uri + '/offers/' + $offer + '/skus/' + $sku + '/versions/' + $version + '?api-version=2015-12-01-preview'

<<<<<<< HEAD
    Log-Info $uri

    try{
        Invoke-RestMethod -Method DELETE -Uri $uri -ContentType 'application/json' -Headers $headers
    }
    catch{
        Write-Error -Message ('Deletion of VM Image with publisher "{0}", offer "{1}", sku "{2}" failed with Error:"{3}.' -f $publisher,$offer,$sku,$Error) -ErrorAction Stop
=======
    if($VMImageExists){
        $maxAttempts = 5
        for ($retryAttempts = 1; $retryAttempts -le $maxAttempts; $retryAttempts++) {
            try {
                Write-Verbose -Message "Deleting VM Image Attempt $retryAttempts" -Verbose
                Invoke-RestMethod -Method DELETE -Uri $uri -ContentType 'application/json' -Headers $headers
                break
            }
            catch {
                if($retryAttempts -ge $maxAttempts){
                    Write-Error -Message ('Deletion of VM Image with publisher "{0}", offer "{1}", sku "{2}" failed with Error:"{3}.' -f $publisher,$offer,$sku,$Error) -ErrorAction Stop
                }
            }
        }
>>>>>>> ced23b4b
    }

    if(-not $KeepMarketplaceItem){
        Write-Verbose "Removing the marketplace item for the VM Image." -Verbose
        $name = "$offer$sku"
        #Remove periods so that the offer and sku can be retrieved from the Marketplace Item name
        $name =$name -replace "\.","-"
        if((Get-Module AzureStack).Version -ge [System.Version] "1.2.9"){
            Get-AzureRMGalleryItem | Where-Object {$_.Name -contains "$publisher.$name.$version"} | Remove-AzureRMGalleryItem 
        }else{
            Get-AzureRMGalleryItem -ApiVersion 2015-04-01 | Where-Object {$_.Name -contains "$publisher.$name.$version"} | Remove-AzureRMGalleryItem -ApiVersion 2015-04-01
        }
        
    }

}

function New-Server2016VMImage {
    [cmdletbinding(DefaultParameterSetName = 'NoCU')]
    param (
        [Parameter()]
        [validateset('Full','Core','Both')]
        [String] $Version = 'Full',

        [Parameter(ParameterSetName = 'LatestCU')]
        [switch] $IncludeLatestCU,

        [Parameter(ParameterSetName = 'ManualCUUri')]
        [string] $CUUri,

        [Parameter(ParameterSetName = 'ManualCUPath')]
        [string] $CUPath,
        
        [Parameter()]
        [string] $ArmEndpoint = 'https://api.local.azurestack.external',

        [Parameter()]
        [string] $VHDSizeInMB = 40960,

        [Parameter(Mandatory)]
        [ValidateScript({Test-Path -Path $_})]
        [string] $ISOPath,

        [Parameter(Mandatory)]
        [pscredential] 
        [System.Management.Automation.Credential()] $AzureStackCredentials,

        [ValidateNotNullorEmpty()]
        [String] $TenantId,

        [String] $location = 'local',
        
        [Parameter()]
        [bool] $CreateGalleryItem = $true,

        [switch] $Net35
    )
    begin {
        function CreateWindowsVHD {
            [cmdletbinding()]
            param (
                [string] $VHDPath,
                [uint32] $VHDSizeInMB,
                [string] $IsoPath,
                [string] $Edition,
                [string] $CabPath,
                [switch] $Net35
            )
            $tmpfile = New-TemporaryFile
            "create vdisk FILE=`"$VHDPath`" TYPE=EXPANDABLE MAXIMUM=$VHDSizeInMB" | 
            Out-File -FilePath $tmpfile.FullName -Encoding ascii

            Write-Verbose -Message "Creating VHD at: $VHDPath of size: $VHDSizeInMB MB"
            diskpart.exe /s $tmpfile.FullName | Out-Null

            $tmpfile | Remove-Item -Force

            try {
                if (!(Test-Path -Path $VHDPath)) {
                    Write-Error -Message "VHD was not created" -ErrorAction Stop
                }
                Write-Verbose -Message "Preparing VHD"

                $VHDMount = Mount-DiskImage -ImagePath $VHDPath -PassThru -ErrorAction Stop
                $disk = $VHDMount | Get-DiskImage | Get-Disk -ErrorAction Stop
                $disk | Initialize-Disk -PartitionStyle MBR -ErrorAction Stop
                $partition = New-Partition -UseMaximumSize -Disknumber $disk.DiskNumber -IsActive:$True -AssignDriveLetter -ErrorAction Stop
                $volume = Format-Volume -Partition $partition -FileSystem NTFS -confirm:$false -ErrorAction Stop
                $VHDDriveLetter = $volume.DriveLetter

                Write-Verbose -Message "VHD is mounted at drive letter: $VHDDriveLetter"

                Write-Verbose -Message "Mounting ISO"
                $IsoMount = Mount-DiskImage -ImagePath $ISOPath -PassThru
                $IsoDriveLetter = ($IsoMount | Get-Volume).DriveLetter
                Write-Verbose -Message "ISO is mounted at drive letter: $IsoDriveLetter"

                Write-Verbose -Message "Applying Image $Edition to VHD"
                $ExpandArgs = @{
                    ApplyPath = "$VHDDriveLetter`:\" 
                    ImagePath = "$IsoDriveLetter`:\Sources\install.wim"
                    Name = $Edition
                    ErrorAction = 'Stop'
                }
                $null = Expand-WindowsImage @ExpandArgs

                if ($CabPath) {
                    Write-Verbose -Message "Applying update: $(Split-Path -Path $CabPath -Leaf)"
                    $null = Add-WindowsPackage -PackagePath $CabPath -Path "$VHDDriveLetter`:\"  -ErrorAction Stop
                }
                
                if ($Net35) {
                    Write-Verbose -Message "Adding .NET 3.5"
                    $null = Add-WindowsPackage -PackagePath "$IsoDriveLetter`:\sources\sxs\microsoft-windows-netfx3-ondemand-package.cab" -Path "$VHDDriveLetter`:\" 
                }

                Write-Verbose -Message "Making VHD bootable"
                $null = Invoke-Expression -Command "$VHDDriveLetter`:\Windows\System32\bcdboot.exe $VHDDriveLetter`:\windows /s $VHDDriveLetter`: /f BIOS" -ErrorAction Stop
            } catch {
                Write-Error -ErrorRecord $_ -ErrorAction Stop
            } finally {
                if ($VHDMount) {
                    $VHDMount | Dismount-DiskImage
                }
                if ($IsoMount) {
                    $IsoMount | Dismount-DiskImage       
                }
            }
        }

        function ExpandMSU {
            param (
                $Path
            )
            $expandcab = expand -f:*KB*.cab (Resolve-Path $Path) (Split-Path (Resolve-Path $Path))
            $expandcab[3].Split()[1]
        }
    }
    process {

        Write-Verbose -Message "Checking ISO path for a valid ISO." -Verbose
        if(!$IsoPath.ToLower().contains('.iso')){
            Write-Error -Message "ISO path is not a valid ISO file." -ErrorAction Stop
        }

        Write-Verbose -Message "Checking authorization against your Azure Stack environment" -Verbose
    
        $subscription, $headers =  (Get-AzureStackAdminSubTokenHeader -TenantId $tenantId -AzureStackCredentials $azureStackCredentials -ArmEndpoint $ArmEndpoint -ErrorAction Stop)

        Write-Verbose -Message "Authorization verified" -Verbose
        
        if (!([Security.Principal.WindowsPrincipal] [Security.Principal.WindowsIdentity]::GetCurrent()).IsInRole([Security.Principal.WindowsBuiltInRole]::Administrator)) {
            Write-Error -Message "New-Server2016VMImage must run with Administrator privileges" -ErrorAction Stop
        }
        $ModulePath = Split-Path -Path $MyInvocation.MyCommand.Module.Path
        $CoreEdition = 'Windows Server 2016 SERVERDATACENTERCORE'
        $FullEdition = 'Windows Server 2016 SERVERDATACENTER'

        if ($pscmdlet.ParameterSetName -ne 'NoCU') {
            if ($pscmdlet.ParameterSetName -eq 'ManualCUPath') {
                $CUFile = Split-Path -Path $CUPath -Leaf
                $FileExt = $CUFile.Split('.')[-1]
                if ($FileExt -eq 'msu') {
                    $CabPath = ExpandMSU -Path $CUPath
                } elseif ($FileExt -eq 'cab') {
                    $CabPath = $CUPath
                } else {
                    Write-Error -Message "CU File: $CUFile has the wrong file extension. Should be 'cab' or 'msu' but is $FileExt" -ErrorAction Stop
                }
            } else {
                if ($IncludeLatestCU) {
                    #for latest CU, check https://support.microsoft.com/en-us/help/4000825/windows-10-and-windows-server-2016-update-history
                    $Uri = 'http://download.windowsupdate.com/d/msdownload/update/software/updt/2017/01/windows10.0-kb4010672-x64_e12a6da8744518197757d978764b6275f9508692.msu'
                    $OutFile = "$ModulePath\windows10.0-kb3213986-x64_a1f5adacc28b56d7728c92e318d6596d9072aec4.msu"
                } else {
                    #test if manual Uri is giving 200
                    $TestCUUri = Invoke-WebRequest -Uri $CUUri -UseBasicParsing -Method Head
                    if ($TestCUUri.StatusCode -ne 200) {
                        Write-Error -Message "The CU Uri specified is not valid. StatusCode: $($TestCUUri.StatusCode)" -ErrorAction Stop
                    } else {
                        $Uri = $CUUri
                        $OutFile = "$ModulePath\" + $CUUri.Split('/')[-1]
                    }
                }
                $CurrentProgressPref = $ProgressPreference
                $ProgressPreference = 'SilentlyContinue'
                Write-Verbose -Message "Starting download of CU. This will take some time." -Verbose
                Invoke-WebRequest -Uri $Uri -OutFile $OutFile -UseBasicParsing
                $ProgressPreference = $CurrentProgressPref
                Unblock-File -Path $OutFile
                $CabPath = ExpandMSU -Path $OutFile
            }
        }

        $ConvertParams = @{
            VHDSizeInMB = $VhdSizeInMB
            IsoPath = $ISOPath
        }

        if ($null -ne $CabPath) {
            [void] $ConvertParams.Add('CabPath', $CabPath)
        }

        if ($Net35) {
            [void] $ConvertParams.Add('Net35', $true)
        }

        $PublishArguments = @{
            publisher = 'MicrosoftWindowsServer'
            offer = 'WindowsServer'
            version = '1.0.0'
            osType = 'Windows'
            tenantID = $tenantID
            azureStackCredentials = $AzureStackCredentials
            ArmEndpoint = $ArmEndpoint
            location = $location
        }
        
        if ($Version -eq 'Core' -or $Version -eq 'Both') {
            
            $sku = "2016-Datacenter-Core"

            #Pre-validate that the VM Image is not already available
            $VMImageAlreadyAvailable = $false
            if ($(Get-VMImage -publisher $PublishArguments.publisher -offer $PublishArguments.offer -sku $sku -version $PublishArguments.version -ArmEndpoint $ArmEndpoint -tenantID $tenantID -azureStackCredentials $azureStackCredentials -location $PublishArguments.location -ErrorAction SilentlyContinue).Properties.ProvisioningState -eq 'Succeeded') {
                $VMImageAlreadyAvailable = $true
                Write-Verbose -Message ('VM Image with publisher "{0}", offer "{1}", sku "{2}", version "{3}" already is present.' -f $publisher,$offer,$sku,$version) -Verbose -ErrorAction Stop
            }

            $ImagePath = "$ModulePath\Server2016DatacenterCoreEval.vhd" 
            try {
                if ((!(Test-Path -Path $ImagePath)) -and (!$VMImageAlreadyAvailable)) {
                    Write-Verbose -Message "Creating Server Core Image"
                    CreateWindowsVHD @ConvertParams -VHDPath $ImagePath -Edition $CoreEdition -ErrorAction Stop -Verbose
                }else{
                    Write-Verbose -Message "Server Core VHD already found."
                }

                if ($CreateGalleryItem) {
                    $description = "This evaluation image should not be used for production workloads."
                    Add-VMImage -sku $sku -osDiskLocalPath $ImagePath @PublishArguments -title "Windows Server 2016 Datacenter Core Eval" -description $description -CreateGalleryItem $CreateGalleryItem
                }
                else {
                    Add-VMImage -sku $sku -osDiskLocalPath $ImagePath @PublishArguments -CreateGalleryItem $CreateGalleryItem
                }
            } catch {
                Write-Error -ErrorRecord $_ -ErrorAction Stop
            }
        }
        if ($Version -eq 'Full' -or $Version -eq 'Both') {
            $ImagePath = "$ModulePath\Server2016DatacenterFullEval.vhd"
            
            try {
                $sku = "2016-Datacenter"

                #Pre-validate that the VM Image is not already available
                $VMImageAlreadyAvailable = $false
                if ($(Get-VMImage -publisher $PublishArguments.publisher -offer $PublishArguments.offer -sku $sku -version $PublishArguments.version -ArmEndpoint $ArmEndpoint -tenantID $tenantID -azureStackCredentials $azureStackCredentials -location $PublishArguments.location -ErrorAction SilentlyContinue).Properties.ProvisioningState -eq 'Succeeded') {
                    $VMImageAlreadyAvailable = $true
                    Write-Verbose -Message ('VM Image with publisher "{0}", offer "{1}", sku "{2}", version "{3}" already is present.' -f $publisher,$offer,$sku,$version) -Verbose -ErrorAction Stop
                }

                if ((!(Test-Path -Path $ImagePath)) -and (!$VMImageAlreadyAvailable)) {
                    Write-Verbose -Message "Creating Server Full Image" -Verbose
                    CreateWindowsVHD @ConvertParams -VHDPath $ImagePath -Edition $FullEdition -ErrorAction Stop -Verbose
                }else{
                    Write-Verbose -Message "Server Full VHD already found."
                }
                if ($CreateGalleryItem) {
                    $description = "This evaluation image should not be used for production workloads."
                    Add-VMImage -sku $sku -osDiskLocalPath $ImagePath @PublishArguments -title "Windows Server 2016 Datacenter Eval" -description $description -CreateGalleryItem $CreateGalleryItem
                }
                else {
                    Add-VMImage -sku $sku -osDiskLocalPath $ImagePath @PublishArguments -CreateGalleryItem $CreateGalleryItem
                }
            } catch {
                Write-Error -ErrorRecord $_ -ErrorAction Stop
            }
        }

        if(Test-Path -Path $ImagePath){
            Remove-Item $ImagePath
        }
    }
}

Function CreateGalleyItem{
    Param(
        [ValidatePattern(“[a-zA-Z0-9-]{3,}”)]
        [String] $publisher,      
        [ValidatePattern(“[a-zA-Z0-9-]{3,}”)]
        [String] $offer,
        [ValidatePattern(“[a-zA-Z0-9-]{3,}”)]
        [String] $sku,
        [ValidatePattern(“\d+\.\d+\.\d+”)]
        [String] $version,
        [ValidateSet('Windows' ,'Linux')]
        [String] $osType,
        [string] $title,
        [string] $description
    )
    $workdir = '{0}\{1}' -f $env:TEMP, [System.Guid]::NewGuid().ToString()
    New-Item $workdir -ItemType Directory | Out-Null
    $basePath = (Get-Module AzureStack.ComputeAdmin).ModuleBase
    $compressedGalleryItemPath = Join-Path $basePath 'CustomizedVMGalleryItem.azpkg'
    Copy-Item -Path $compressedGalleryItemPath -Destination "$workdir\CustomizedVMGalleryItem.zip"
    $extractedGalleryItemPath = Join-Path $workdir 'galleryItem'
    New-Item -ItemType directory -Path $extractedGalleryItemPath | Out-Null
    expand-archive -Path "$workdir\CustomizedVMGalleryItem.zip" -DestinationPath $extractedGalleryItemPath -Force
        
    $extractedName = 'MarketplaceItem.zip'
    $maxAttempts = 5
    for ($retryAttempts = 1; $retryAttempts -le $maxAttempts; $retryAttempts++) {
        try {
            Write-Verbose -Message "Downloading Azure Stack Marketplace Item Generator Attempt $retryAttempts" -Verbose
            Invoke-WebRequest -Uri http://www.aka.ms/azurestackmarketplaceitem -OutFile "$workdir\MarketplaceItem.zip" 
            break
        }
        catch {
            if($retryAttempts -ge $maxAttempts){
                Write-Error "Failed to download Azure Stack Marketplace Item Generator" -ErrorAction Stop
            }
        }
    }

    Expand-Archive -Path "$workdir\MarketplaceItem.zip" -DestinationPath $workdir -Force

    #region UIDef
    $createUIDefinitionPath = Join-Path $extractedGalleryItemPath 'DeploymentTemplates\CreateUIDefinition.json'
    $JSON = Get-Content $createUIDefinitionPath | Out-String | ConvertFrom-Json
    $JSON.parameters.osPlatform = $osType
    $JSON.parameters.imageReference.publisher = $publisher
    $JSON.parameters.imageReference.offer = $offer
    $JSON.parameters.imageReference.sku = $sku
    $JSON | ConvertTo-Json -Compress| set-content $createUIDefinitionPath
    #endregion

    #region Manifest
    $manifestPath = Join-Path $extractedGalleryItemPath 'manifest.json'
    $JSON = Get-Content $manifestPath | Out-String | ConvertFrom-Json

    if (!$title) {
        $title = "{0}-{1}-{2}" -f $publisher, $offer, $sku
    }
    $name = "$offer$sku"
    #Remove periods so that the offer and sku can be part of the MarketplaceItem name 
    $name =$name -replace "\.","-"
    $JSON.name = $name
    $JSON.publisher = $publisher
    $JSON.version = $version
    $JSON.displayName = $title
    $JSON.publisherDisplayName = $publisher
    $JSON.publisherLegalName = $publisher
    $JSON | ConvertTo-Json -Compress| set-content $manifestPath

    #endregion

    #region Strings
    if (!$description) {
        $description = "Create a virtual machine from a VM image. Publisher: {0}, Offer: {1}, Sku:{2}, Version: {3}" -f $publisher, $offer, $sku, $version
    }
    $stringsPath = Join-Path $extractedGalleryItemPath 'strings\resources.resjson'
    $JSON = Get-Content $stringsPath | Out-String | ConvertFrom-Json
    $JSON.longSummary = $description
    $JSON.description = $description
    $JSON.summary = $description
    $JSON | ConvertTo-Json -Compress | set-content $stringsPath
    #endregion
 
    $extractedGalleryPackagerExePath = Join-Path $workdir "Azure Stack Marketplace Item Generator and Sample\AzureGalleryPackageGenerator"
    $galleryItemName = $publisher + "." + $name + "." + $version + ".azpkg"
    $currentPath = $pwd
    cd $extractedGalleryPackagerExePath
    .\AzureGalleryPackager.exe package -m $manifestPath -o $workdir
    cd $currentPath

    #cleanup
    Remove-Item $extractedGalleryItemPath -Recurse -Force
    Remove-Item "$workdir\Azure Stack Marketplace Item Generator and Sample" -Recurse -Force
    Remove-Item "$workdir\CustomizedVMGalleryItem.zip"
    Remove-Item "$workdir\MarketplaceItem.zip"
    $azpkg = '{0}\{1}' -f $workdir, $galleryItemName
    return Get-Item -LiteralPath $azpkg
}

<<<<<<< HEAD
        #cleanup
        Remove-Item $extractedGalleryItemPath -Recurse -Force
        Remove-Item "$workdir\Azure Stack Marketplace Item Generator and Sample" -Recurse -Force
        Remove-Item "$workdir\CustomizedVMGalleryItem.zip"
        Remove-Item "$workdir\MarketplaceItem.zip"
        $azpkg = '{0}\{1}' -f $workdir, $galleryItemName
        return Get-Item -LiteralPath $azpkg
}    

Function Add-VMExtension{

    [CmdletBinding(DefaultParameterSetName='VMExtensionFromLocal')]
    Param(
        [Parameter(Mandatory=$true, ParameterSetName='VMExtensionFromLocal')]
        [Parameter(Mandatory=$true, ParameterSetName='VMExtesionFromAzure')]
        [ValidatePattern(“[a-zA-Z0-9-]{3,}”)]
        [String] $publisher,

        [Parameter(Mandatory=$true, ParameterSetName='VMExtensionFromLocal')]
        [Parameter(Mandatory=$true, ParameterSetName='VMExtesionFromAzure')]
        [ValidatePattern(“\d+\.\d+\.\d+”)]
        [String] $version,

        [Parameter(ParameterSetName='VMExtensionFromLocal')]
        [Parameter(ParameterSetName='VMExtesionFromAzure')]
        [String] $type,

        [Parameter(Mandatory=$true, ParameterSetName='VMExtensionFromLocal')]
        [ValidateNotNullorEmpty()]
        [String] $extensionLocalPath,

        [Parameter(Mandatory=$true, ParameterSetName='VMExtesionFromAzure')]
        [ValidateNotNullorEmpty()]
        [String] $extensionBlobURI,

        [Parameter(Mandatory=$true, ParameterSetName='VMExtensionFromLocal')]
        [Parameter(Mandatory=$true, ParameterSetName='VMExtesionFromAzure')]
        [ValidateSet('Windows' ,'Linux')]
        [String] $osType,

        [Parameter(ParameterSetName='VMExtensionFromLocal')]
        [Parameter(ParameterSetName='VMExtesionFromAzure')]
        [bool] $vmScaleSetEnabled = $false,

        [Parameter(ParameterSetName='VMExtensionFromLocal')]
        [Parameter(ParameterSetName='VMExtesionFromAzure')]
        [bool] $supportMultipleExtensions = $false,
    
        [Parameter(Mandatory=$true, ParameterSetName='VMExtensionFromLocal')]
        [Parameter(Mandatory=$true, ParameterSetName='VMExtesionFromAzure')]
        [ValidateNotNullorEmpty()]
        [String] $tenantID,

        [Parameter(ParameterSetName='VMExtensionFromLocal')]
        [Parameter(ParameterSetName='VMExtesionFromAzure')]
        [String] $location = 'local',

        [Parameter(Mandatory=$true, ParameterSetName='VMExtensionFromLocal')]
        [Parameter(Mandatory=$true, ParameterSetName='VMExtesionFromAzure')]
        [System.Management.Automation.PSCredential] $azureStackCredentials,

        [Parameter(ParameterSetName='VMExtensionFromLocal')]
        [Parameter(ParameterSetName='VMExtesionFromAzure')]
        [string] $ArmEndpoint = 'https://adminmanagement.local.azurestack.external'
    )

    $resourceGroupName = "addvmextresourcegroup"
    $storageAccountName = "addvmextstorageaccount"
    $containerName = "addvmextensioncontainer"

    $subscription, $headers =  (Get-AzureStackAdminSubTokenHeader -TenantId $tenantId -AzureStackCredentials $azureStackCredentials -ArmEndpoint $ArmEndpoint)

    #potentially the RG was not cleaned up when exception happened in previous run. Test for exist
    if (-not (Get-AzureRmResourceGroup -Name $resourceGroupName -Location $location -ErrorAction SilentlyContinue)) {
        New-AzureRmResourceGroup -Name $resourceGroupName -Location $location 
    }

    #same for storage
    $storageAccount = Get-AzureRmStorageAccount -Name $storageAccountName -ResourceGroupName $resourceGroupName -ErrorAction SilentlyContinue
    if (-not ($storageAccount)) {
        $storageAccount = New-AzureRmStorageAccount -Name $storageAccountName -Location $location -ResourceGroupName $resourceGroupName -Type Standard_LRS
    }

    Set-AzureRmCurrentStorageAccount -StorageAccountName $storageAccountName -ResourceGroupName $resourceGroupName
    
    #same for container
    $container = Get-AzureStorageContainer -Name $containerName -ErrorAction SilentlyContinue
    if (-not ($container)) {
        $container = New-AzureStorageContainer -Name $containerName -Permission Blob
    }

    if($pscmdlet.ParameterSetName -eq "VMExtensionFromLocal")
    {
        $storageAccount.PrimaryEndpoints.Blob
        $script:extensionName = Split-Path $extensionLocalPath -Leaf
        $script:extensionBlobURIFromLocal = '{0}{1}/{2}' -f $storageAccount.PrimaryEndpoints.Blob.AbsoluteUri, $containerName,$extensionName
        Set-AzureStorageBlobContent -File $extensionLocalPath -Container $containerName -Blob $extensionName
    }

    $ArmEndpoint = $ArmEndpoint.TrimEnd("/")
    $uri = $armEndpoint + '/subscriptions/' + $subscription + '/providers/Microsoft.Compute.Admin/locations/' + $location + '/artifactTypes/VMExtension/publishers/' + $publisher
    $uri = $uri + '/types/' + $type + '/versions/' + $version + '?api-version=2015-12-01-preview'

    Log-Info $uri

    #building request body JSON
    if($pscmdlet.ParameterSetName -eq "VMExtensionFromLocal") {
        $sourceBlobJSON = '"SourceBlob" : {"Uri" :"' + $extensionBlobURIFromLocal + '"}'
    }
    else {
        $sourceBlobJSON = '"SourceBlob" : {"Uri" :"' + $extensionBlobURI + '"}'
    }
    
    $osTypeJSON = '"VmOsType" : "' + $osType + '"'
    $ComputeRoleJSON = '"ComputeRole" : "N/A"'
    $VMScaleSetEnabledJSON = '"VMScaleSetEnabled" : "' + $vmScaleSetEnabled + '"'
    $SupportMultipleExtensionsJSON = '"SupportMultipleExtensions" : "' + $supportMultipleExtensions + '"'
    $IsSystemExtensionJSON = '"IsSystemExtension" : "false"'

    $propertyBody = $sourceBlobJSON + "," + $osTypeJSON + ',' + $ComputeRoleJSON + "," + $VMScaleSetEnabledJSON + "," + $SupportMultipleExtensionsJSON + "," + $IsSystemExtensionJSON 

    #building ARMResource

    $RequestBody = '{"Properties":{'+$propertyBody+'}}'

    Invoke-RestMethod -Method PUT -Uri $uri -Body $RequestBody -ContentType 'application/json' -Headers $Headers

    $extensionHandler = Invoke-RestMethod -Method GET -Uri $uri -ContentType 'application/json' -Headers $Headers

    while($extensionHandler.Properties.ProvisioningState -ne 'Succeeded')
    {
        if($extensionHandler.Properties.ProvisioningState -eq 'Failed')
        {
            Write-Error -Message ('VM extension download failed with Error:"{0}.' -f $publisher, $_.Exception.Message ) -ErrorAction Stop
        }

        if($extensionHandler.Properties.ProvisioningState -eq 'Canceled')
        {
            Write-Error -Message "VM extension download was canceled." -ErrorAction Stop
        }

        Write-Host "Downloading";
        Start-Sleep -Seconds 4
        $extensionHandler = Invoke-RestMethod -Method GET -Uri $uri -ContentType 'application/json' -Headers $Headers
    }

    Remove-AzureStorageContainer –Name $containerName -Force
    Remove-AzureRmStorageAccount -ResourceGroupName $resourceGroupName -AccountName $storageAccountName 
    Remove-AzureRmResourceGroup -Name $resourceGroupName -Force
}

Function Remove-VMExtension{
    Param(
        [ValidatePattern(“[a-zA-Z0-9-]{3,}”)]
        [String] $publisher,

=======
Function Get-VMImage{
    Param(
        [Parameter(Mandatory=$true)]
        [ValidatePattern(“[a-zA-Z0-9-]{3,}”)]
        [String] $publisher,
       
        [Parameter(Mandatory=$true)]
        [ValidatePattern(“[a-zA-Z0-9-]{3,}”)]
        [String] $offer,
    
        [Parameter(Mandatory=$true)]
        [ValidatePattern(“[a-zA-Z0-9-]{3,}”)]
        [String] $sku,
    
>>>>>>> ced23b4b
        [Parameter(Mandatory=$true)]
        [ValidatePattern(“\d+\.\d+\.\d+”)]
        [String] $version,

<<<<<<< HEAD
        [String] $type = "CustomScriptExtension",

        [Parameter(Mandatory=$true)]
        [ValidateSet('Windows' ,'Linux')]
        [String] $osType,

=======
>>>>>>> ced23b4b
        [Parameter(Mandatory=$true)]
        [ValidateNotNullorEmpty()]
        [String] $tenantID,

        [String] $location = 'local',

<<<<<<< HEAD
        [Parameter(Mandatory=$true)]
        [System.Management.Automation.PSCredential] $azureStackCredentials,

        [string] $ArmEndpoint = 'https://adminmanagement.local.azurestack.external'
    )

    $subscription, $headers =  (Get-AzureStackAdminSubTokenHeader -TenantId $tenantId -AzureStackCredentials $azureStackCredentials -ArmEndpoint $ArmEndpoint)

    $ArmEndpoint = $ArmEndpoint.TrimEnd("/")
    $uri = $armEndpoint + '/subscriptions/' + $subscription + '/providers/Microsoft.Compute.Admin/locations/' + $location + '/artifactTypes/VMExtension/publishers/' + $publisher
    $uri = $uri + '/types/' + $type + '/versions/' + $version + '?api-version=2015-12-01-preview'

    Log-Info $uri

    try{
        Invoke-RestMethod -Method DELETE -Uri $uri -ContentType 'application/json' -Headers $headers
    }
    catch{
        Write-Error -Message ('Deletion of VM extension with publisher "{0}" failed with Error:"{1}.' -f $publisher, $_.Exception.Message ) -ErrorAction Stop
    }
}
=======
        [System.Management.Automation.PSCredential] $azureStackCredentials,

        [string] $ArmEndpoint = 'https://api.local.azurestack.external'

    )

    if(!$ARMEndpoint.Contains('https://')){
        if($ARMEndpoint.Contains('http://')){
            $ARMEndpoint = $ARMEndpoint.Substring(7)
            $ARMEndpoint = 'https://' + $ARMEndpoint
        }else{
            $ARMEndpoint = 'https://' + $ARMEndpoint
        }
    }

    $ArmEndpoint = $ArmEndpoint.TrimEnd("/")

    $subscription, $headers =  (Get-AzureStackAdminSubTokenHeader -TenantId $tenantId -AzureStackCredentials $azureStackCredentials -ArmEndpoint $ArmEndpoint)

    $uri = $armEndpoint + '/subscriptions/' + $subscription + '/providers/Microsoft.Compute.Admin/locations/' + $location + '/artifactTypes/platformImage/publishers/' + $publisher
    $uri = $uri + '/offers/' + $offer + '/skus/' + $sku + '/versions/' + $version + '?api-version=2015-12-01-preview'

    try{
        $platformImage = Invoke-RestMethod -Method GET -Uri $uri -ContentType 'application/json' -Headers $Headers
        return $platformImage
    }catch{
        return $null
    }

}
>>>>>>> ced23b4b
<|MERGE_RESOLUTION|>--- conflicted
+++ resolved
@@ -5,22 +5,15 @@
 
 <#
     .SYNOPSIS
-<<<<<<< HEAD
-    Contains 5 functions.
-=======
-    Contains 4 functions.
->>>>>>> ced23b4b
+    Contains 6 functions.
     Add-VMImage: Uploads a VM Image to your Azure Stack and creates a Marketplace item for it.
     Remove-VMImage: Removes an existing VM Image from your Azure Stack.  Does not delete any 
     maketplace items created by Add-VMImage.
     New-Server2016VMImage: Creates and Uploads a new Server 2016 Core and / or Full Image and
     creates a Marketplace item for it.
-<<<<<<< HEAD
+    Get-VMImage: Gets a VM Image from your Azure Stack as an Administrator to view the provisioning state of the image.
     Add-VMExtension: Uploads a VM extension to your Azure Stack.
     Remove-VMExtension: Removes an existing VM extension from your Azure Stack.
-=======
-    Get-VMImage: Gets a VM Image from your Azure Stack as an Administrator to view the provisioning state of the image.
->>>>>>> ced23b4b
 #>
 
 Function Add-VMImage{
@@ -169,7 +162,6 @@
     $uri = $armEndpoint + '/subscriptions/' + $subscription + '/providers/Microsoft.Compute.Admin/locations/' + $location + '/artifactTypes/platformImage/publishers/' + $publisher
     $uri = $uri + '/offers/' + $offer + '/skus/' + $sku + '/versions/' + $version + '?api-version=2015-12-01-preview'
 
-    Log-Info $uri
 
     #building platform image JSON
 
@@ -348,15 +340,6 @@
     $uri = $armEndpoint + '/subscriptions/' + $subscription + '/providers/Microsoft.Compute.Admin/locations/' + $location + '/artifactTypes/platformImage/publishers/' + $publisher
     $uri = $uri + '/offers/' + $offer + '/skus/' + $sku + '/versions/' + $version + '?api-version=2015-12-01-preview'
 
-<<<<<<< HEAD
-    Log-Info $uri
-
-    try{
-        Invoke-RestMethod -Method DELETE -Uri $uri -ContentType 'application/json' -Headers $headers
-    }
-    catch{
-        Write-Error -Message ('Deletion of VM Image with publisher "{0}", offer "{1}", sku "{2}" failed with Error:"{3}.' -f $publisher,$offer,$sku,$Error) -ErrorAction Stop
-=======
     if($VMImageExists){
         $maxAttempts = 5
         for ($retryAttempts = 1; $retryAttempts -le $maxAttempts; $retryAttempts++) {
@@ -371,7 +354,6 @@
                 }
             }
         }
->>>>>>> ced23b4b
     }
 
     if(-not $KeepMarketplaceItem){
@@ -757,15 +739,59 @@
     return Get-Item -LiteralPath $azpkg
 }
 
-<<<<<<< HEAD
-        #cleanup
-        Remove-Item $extractedGalleryItemPath -Recurse -Force
-        Remove-Item "$workdir\Azure Stack Marketplace Item Generator and Sample" -Recurse -Force
-        Remove-Item "$workdir\CustomizedVMGalleryItem.zip"
-        Remove-Item "$workdir\MarketplaceItem.zip"
-        $azpkg = '{0}\{1}' -f $workdir, $galleryItemName
-        return Get-Item -LiteralPath $azpkg
-}    
+Function Get-VMImage{
+    Param(
+        [Parameter(Mandatory=$true)]
+        [ValidatePattern(“[a-zA-Z0-9-]{3,}”)]
+        [String] $publisher,
+       
+        [Parameter(Mandatory=$true)]
+        [ValidatePattern(“[a-zA-Z0-9-]{3,}”)]
+        [String] $offer,
+    
+        [Parameter(Mandatory=$true)]
+        [ValidatePattern(“[a-zA-Z0-9-]{3,}”)]
+        [String] $sku,
+    
+        [Parameter(Mandatory=$true)]
+        [ValidatePattern(“\d+\.\d+\.\d+”)]
+        [String] $version,
+
+        [Parameter(Mandatory=$true)]
+        [ValidateNotNullorEmpty()]
+        [String] $tenantID,
+
+        [String] $location = 'local',
+
+        [System.Management.Automation.PSCredential] $azureStackCredentials,
+
+        [string] $ArmEndpoint = 'https://api.local.azurestack.external'
+
+    )
+
+    if(!$ARMEndpoint.Contains('https://')){
+        if($ARMEndpoint.Contains('http://')){
+            $ARMEndpoint = $ARMEndpoint.Substring(7)
+            $ARMEndpoint = 'https://' + $ARMEndpoint
+        }else{
+            $ARMEndpoint = 'https://' + $ARMEndpoint
+        }
+    }
+
+    $ArmEndpoint = $ArmEndpoint.TrimEnd("/")
+
+    $subscription, $headers =  (Get-AzureStackAdminSubTokenHeader -TenantId $tenantId -AzureStackCredentials $azureStackCredentials -ArmEndpoint $ArmEndpoint)
+
+    $uri = $armEndpoint + '/subscriptions/' + $subscription + '/providers/Microsoft.Compute.Admin/locations/' + $location + '/artifactTypes/platformImage/publishers/' + $publisher
+    $uri = $uri + '/offers/' + $offer + '/skus/' + $sku + '/versions/' + $version + '?api-version=2015-12-01-preview'
+
+    try{
+        $platformImage = Invoke-RestMethod -Method GET -Uri $uri -ContentType 'application/json' -Headers $Headers
+        return $platformImage
+    }catch{
+        return $null
+    }
+}
 
 Function Add-VMExtension{
 
@@ -914,42 +940,22 @@
         [ValidatePattern(“[a-zA-Z0-9-]{3,}”)]
         [String] $publisher,
 
-=======
-Function Get-VMImage{
-    Param(
-        [Parameter(Mandatory=$true)]
-        [ValidatePattern(“[a-zA-Z0-9-]{3,}”)]
-        [String] $publisher,
-       
-        [Parameter(Mandatory=$true)]
-        [ValidatePattern(“[a-zA-Z0-9-]{3,}”)]
-        [String] $offer,
-    
-        [Parameter(Mandatory=$true)]
-        [ValidatePattern(“[a-zA-Z0-9-]{3,}”)]
-        [String] $sku,
-    
->>>>>>> ced23b4b
         [Parameter(Mandatory=$true)]
         [ValidatePattern(“\d+\.\d+\.\d+”)]
         [String] $version,
 
-<<<<<<< HEAD
         [String] $type = "CustomScriptExtension",
 
         [Parameter(Mandatory=$true)]
         [ValidateSet('Windows' ,'Linux')]
         [String] $osType,
 
-=======
->>>>>>> ced23b4b
         [Parameter(Mandatory=$true)]
         [ValidateNotNullorEmpty()]
         [String] $tenantID,
 
         [String] $location = 'local',
 
-<<<<<<< HEAD
         [Parameter(Mandatory=$true)]
         [System.Management.Automation.PSCredential] $azureStackCredentials,
 
@@ -971,35 +977,3 @@
         Write-Error -Message ('Deletion of VM extension with publisher "{0}" failed with Error:"{1}.' -f $publisher, $_.Exception.Message ) -ErrorAction Stop
     }
 }
-=======
-        [System.Management.Automation.PSCredential] $azureStackCredentials,
-
-        [string] $ArmEndpoint = 'https://api.local.azurestack.external'
-
-    )
-
-    if(!$ARMEndpoint.Contains('https://')){
-        if($ARMEndpoint.Contains('http://')){
-            $ARMEndpoint = $ARMEndpoint.Substring(7)
-            $ARMEndpoint = 'https://' + $ARMEndpoint
-        }else{
-            $ARMEndpoint = 'https://' + $ARMEndpoint
-        }
-    }
-
-    $ArmEndpoint = $ArmEndpoint.TrimEnd("/")
-
-    $subscription, $headers =  (Get-AzureStackAdminSubTokenHeader -TenantId $tenantId -AzureStackCredentials $azureStackCredentials -ArmEndpoint $ArmEndpoint)
-
-    $uri = $armEndpoint + '/subscriptions/' + $subscription + '/providers/Microsoft.Compute.Admin/locations/' + $location + '/artifactTypes/platformImage/publishers/' + $publisher
-    $uri = $uri + '/offers/' + $offer + '/skus/' + $sku + '/versions/' + $version + '?api-version=2015-12-01-preview'
-
-    try{
-        $platformImage = Invoke-RestMethod -Method GET -Uri $uri -ContentType 'application/json' -Headers $Headers
-        return $platformImage
-    }catch{
-        return $null
-    }
-
-}
->>>>>>> ced23b4b
